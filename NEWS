--- conflicted
+++ resolved
@@ -34,13 +34,10 @@
 Jython 2.7a1
   Bugs Fixed
     - [ 1880 ] Sha 224 library not present in Jython
-<<<<<<< HEAD
-=======
 
 Jython 2.5.4rc2
   Bugs Fixed
     - [ 1988 ] API for threading.condition fails to accept *args for acquire
->>>>>>> c958c462
 
 Jython 2.5.4rc1
   Bugs Fixed
