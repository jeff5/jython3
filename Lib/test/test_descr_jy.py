--- conflicted
+++ resolved
@@ -2,10 +2,6 @@
 
 Made for Jython.
 """
-<<<<<<< HEAD
-import test_support
-=======
->>>>>>> 5ab4fb99
 import types
 import unittest
 from test import test_support
@@ -77,8 +73,6 @@
         else:
             self.assert_(False, "should have raised TypeError")
 
-<<<<<<< HEAD
-=======
     def test_raising_custom_attribute_error(self):
         class RaisesCustomMsg(object):
             def __get__(self, instance, type):
@@ -102,7 +96,6 @@
         except AttributeError, e:
             self.assertEquals("Custom message", str(e))
 
->>>>>>> 5ab4fb99
 class SubclassDescrTestCase(unittest.TestCase):
 
     def test_subclass_cmp_right_op(self):
@@ -174,11 +167,7 @@
 
         # Test strs, unicode, lists and tuples
         mapping = []
-<<<<<<< HEAD
-        
-=======
-
->>>>>>> 5ab4fb99
+
         # + binop
         mapping.append((lambda o: 'foo' + o,
                         TypeError, "cannot concatenate 'str' and 'B' objects",
@@ -219,12 +208,6 @@
             raises(bexc, bexc_msg, lambda : func(B()))
             self.assertEqual(func(C()), cresult)
 
-<<<<<<< HEAD
-
-def test_main():
-    test_support.run_unittest(TestDescrTestCase,
-                              SubclassDescrTestCase)
-=======
 
 class InPlaceTestCase(unittest.TestCase):
 
@@ -359,7 +342,6 @@
                               InPlaceTestCase,
                               DescrExceptionsTestCase,
                               GetAttrTestCase)
->>>>>>> 5ab4fb99
 
 if __name__ == '__main__':
     test_main()