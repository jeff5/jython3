--- conflicted
+++ resolved
@@ -615,16 +615,6 @@
         TestSubclassWithKwargs,
     )
 
-<<<<<<< HEAD
-    if test_support.is_jython:
-      # Jython doesn't weakref things immediately
-      del TestSubclass.test_weakref
-
-      # Needs 2.5 seq_tests
-      del TestVariousIteratorArgs.test_constructor
-
-=======
->>>>>>> f1c4ce43
     test_support.run_unittest(*test_classes)
 
     # verify reference counting
