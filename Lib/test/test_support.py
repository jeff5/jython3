"""Supporting definitions for the Python regression tests."""

if __name__ != 'test.test_support':
    raise ImportError, 'test_support must be imported from the test package'

import sys
import time

class Error(Exception):
    """Base class for regression test exceptions."""

class TestFailed(Error):
    """Test failed."""

class TestSkipped(Error):
    """Test skipped.

    This can be raised to indicate that a test was deliberatly
    skipped, but not because a feature wasn't available.  For
    example, if some resource can't be used, such as the network
    appears to be unavailable, this should be raised instead of
    TestFailed.
    """

class ResourceDenied(TestSkipped):
    """Test skipped because it requested a disallowed resource.

    This is raised when a test calls requires() for a resource that
    has not be enabled.  It is used to distinguish between expected
    and unexpected skips.
    """

verbose = 1              # Flag set to 0 by regrtest.py
use_resources = None     # Flag set to [] by regrtest.py
junit_xml_dir = None     # Option set by regrtest.py
max_memuse = 0           # Disable bigmem tests (they will still be run with
                         # small sizes, to make sure they work.)

# _original_stdout is meant to hold stdout at the time regrtest began.
# This may be "the real" stdout, or IDLE's emulation of stdout, or whatever.
# The point is to have some flavor of stdout the user can actually see.
_original_stdout = None
def record_original_stdout(stdout):
    global _original_stdout
    _original_stdout = stdout

def get_original_stdout():
    return _original_stdout or sys.stdout

def unload(name):
    try:
        del sys.modules[name]
    except KeyError:
        pass

def unlink(filename):
    import os
    try:
        os.unlink(filename)
    except OSError:
        pass

def forget(modname):
    '''"Forget" a module was ever imported by removing it from sys.modules and
    deleting any .pyc and .pyo files.'''
    unload(modname)
    import os
    for dirname in sys.path:
        unlink(os.path.join(dirname, modname + os.extsep + 'pyc'))
        # Deleting the .pyo file cannot be within the 'try' for the .pyc since
        # the chance exists that there is no .pyc (and thus the 'try' statement
        # is exited) but there is a .pyo file.
        unlink(os.path.join(dirname, modname + os.extsep + 'pyo'))

def is_resource_enabled(resource):
    """Test whether a resource is enabled.  Known resources are set by
    regrtest.py."""
    return use_resources is not None and resource in use_resources

def requires(resource, msg=None):
    """Raise ResourceDenied if the specified resource is not available.

    If the caller's module is __main__ then automatically return True.  The
    possibility of False being returned occurs when regrtest.py is executing."""
    # see if the caller's module is __main__ - if so, treat as if
    # the resource was set
    if sys._getframe().f_back.f_globals.get("__name__") == "__main__":
        return
    if not is_resource_enabled(resource):
        if msg is None:
            msg = "Use of the `%s' resource not enabled" % resource
        raise ResourceDenied(msg)

def bind_port(sock, host='', preferred_port=54321):
    """Try to bind the sock to a port.  If we are running multiple
    tests and we don't try multiple ports, the test can fails.  This
    makes the test more robust."""

    import socket, errno

    # Find some random ports that hopefully no one is listening on.
    # Ideally each test would clean up after itself and not continue listening
    # on any ports.  However, this isn't the case.  The last port (0) is
    # a stop-gap that asks the O/S to assign a port.  Whenever the warning
    # message below is printed, the test that is listening on the port should
    # be fixed to close the socket at the end of the test.
    # Another reason why we can't use a port is another process (possibly
    # another instance of the test suite) is using the same port.
    for port in [preferred_port, 9907, 10243, 32999, 0]:
        try:
            sock.bind((host, port))
            if port == 0:
                port = sock.getsockname()[1]
            return port
        except socket.error, (err, msg):
            if err != errno.EADDRINUSE:
                raise
            print >>sys.__stderr__, \
                '  WARNING: failed to listen on port %d, trying another' % port
    raise TestFailed, 'unable to find port to listen on'

FUZZ = 1e-6

def fcmp(x, y): # fuzzy comparison function
    if type(x) == type(0.0) or type(y) == type(0.0):
        try:
            x, y = coerce(x, y)
            fuzz = (abs(x) + abs(y)) * FUZZ
            if abs(x-y) <= fuzz:
                return 0
        except:
            pass
    elif type(x) == type(y) and type(x) in (type(()), type([])):
        for i in range(min(len(x), len(y))):
            outcome = fcmp(x[i], y[i])
            if outcome != 0:
                return outcome
        return cmp(len(x), len(y))
    return cmp(x, y)

try:
    unicode
    have_unicode = 1
except NameError:
    have_unicode = 0

is_jython = sys.platform.startswith('java')

import os
# Filename used for testing
if os.name == 'java':
    # Jython disallows @ in module names
    TESTFN = '$test'
elif os.name == 'riscos':
    TESTFN = 'testfile'
else:
    TESTFN = '@test'
    # Unicode name only used if TEST_FN_ENCODING exists for the platform.
    if have_unicode:
        # Assuming sys.getfilesystemencoding()!=sys.getdefaultencoding()
        # TESTFN_UNICODE is a filename that can be encoded using the
        # file system encoding, but *not* with the default (ascii) encoding
        if isinstance('', unicode):
            # python -U
            # XXX perhaps unicode() should accept Unicode strings?
            TESTFN_UNICODE = "@test-\xe0\xf2"
        else:
            # 2 latin characters.
            TESTFN_UNICODE = unicode("@test-\xe0\xf2", "latin-1")
        TESTFN_ENCODING = sys.getfilesystemencoding()
        # TESTFN_UNICODE_UNENCODEABLE is a filename that should *not* be
        # able to be encoded by *either* the default or filesystem encoding.
        # This test really only makes sense on Windows NT platforms
        # which have special Unicode support in posixmodule.
        if (not hasattr(sys, "getwindowsversion") or
                sys.getwindowsversion()[3] < 2): #  0=win32s or 1=9x/ME
            TESTFN_UNICODE_UNENCODEABLE = None
        else:
            # Japanese characters (I think - from bug 846133)
            TESTFN_UNICODE_UNENCODEABLE = eval('u"@test-\u5171\u6709\u3055\u308c\u308b"')
            try:
                # XXX - Note - should be using TESTFN_ENCODING here - but for
                # Windows, "mbcs" currently always operates as if in
                # errors=ignore' mode - hence we get '?' characters rather than
                # the exception.  'Latin1' operates as we expect - ie, fails.
                # See [ 850997 ] mbcs encoding ignores errors
                TESTFN_UNICODE_UNENCODEABLE.encode("Latin1")
            except UnicodeEncodeError:
                pass
            else:
                print \
                'WARNING: The filename %r CAN be encoded by the filesystem.  ' \
                'Unicode filename tests may not be effective' \
                % TESTFN_UNICODE_UNENCODEABLE

# Make sure we can write to TESTFN, try in /tmp if we can't
fp = None
try:
    fp = open(TESTFN, 'w+')
except IOError:
    TMP_TESTFN = os.path.join('/tmp', TESTFN)
    try:
        fp = open(TMP_TESTFN, 'w+')
        TESTFN = TMP_TESTFN
        del TMP_TESTFN
    except IOError:
        print ('WARNING: tests will fail, unable to write to: %s or %s' %
                (TESTFN, TMP_TESTFN))
if fp is not None:
    fp.close()
    unlink(TESTFN)
del os, fp

def findfile(file, here=__file__):
    """Try to find a file on sys.path and the working directory.  If it is not
    found the argument passed to the function is returned (this does not
    necessarily signal failure; could still be the legitimate path)."""
    import os
    if os.path.isabs(file):
        return file
    path = sys.path
    path = [os.path.dirname(here)] + path
    for dn in path:
        fn = os.path.join(dn, file)
        if os.path.exists(fn): return fn
    return file

def verify(condition, reason='test failed'):
    """Verify that condition is true. If not, raise TestFailed.

       The optional argument reason can be given to provide
       a better error text.
    """

    if not condition:
        raise TestFailed(reason)

def vereq(a, b):
    """Raise TestFailed if a == b is false.

    This is better than verify(a == b) because, in case of failure, the
    error message incorporates repr(a) and repr(b) so you can see the
    inputs.

    Note that "not (a == b)" isn't necessarily the same as "a != b"; the
    former is tested.
    """

    if not (a == b):
        raise TestFailed, "%r == %r" % (a, b)

def sortdict(dict):
    "Like repr(dict), but in sorted order."
    items = dict.items()
    items.sort()
    reprpairs = ["%r: %r" % pair for pair in items]
    withcommas = ", ".join(reprpairs)
    return "{%s}" % withcommas

def check_syntax(statement):
    try:
        compile(statement, '<string>', 'exec')
    except SyntaxError:
        pass
    else:
        print 'Missing SyntaxError: "%s"' % statement

def open_urlresource(url):
    import urllib, urlparse
    import os.path

    filename = urlparse.urlparse(url)[2].split('/')[-1] # '/': it's URL!

    for path in [os.path.curdir, os.path.pardir]:
        fn = os.path.join(path, filename)
        if os.path.exists(fn):
            return open(fn)

    requires('urlfetch')
    print >> get_original_stdout(), '\tfetching %s ...' % url
    fn, _ = urllib.urlretrieve(url, filename)
    return open(fn)

#=======================================================================
# Decorator for running a function in a different locale, correctly resetting
# it afterwards.

def run_with_locale(catstr, *locales):
    def decorator(func):
        def inner(*args, **kwds):
            try:
                import locale
                category = getattr(locale, catstr)
                orig_locale = locale.setlocale(category)
            except AttributeError:
                # if the test author gives us an invalid category string
                raise
            except:
                # cannot retrieve original locale, so do nothing
                locale = orig_locale = None
            else:
                for loc in locales:
                    try:
                        locale.setlocale(category, loc)
                        break
                    except:
                        pass

            # now run the function, resetting the locale on exceptions
            try:
                return func(*args, **kwds)
            finally:
                if locale and orig_locale:
                    locale.setlocale(category, orig_locale)
        inner.func_name = func.func_name
        inner.__doc__ = func.__doc__
        return inner
    return decorator

#=======================================================================
# Big-memory-test support. Separate from 'resources' because memory use should be configurable.

# Some handy shorthands. Note that these are used for byte-limits as well
# as size-limits, in the various bigmem tests
_1M = 1024*1024
_1G = 1024 * _1M
_2G = 2 * _1G

# Hack to get at the maximum value an internal index can take.
class _Dummy:
    def __getslice__(self, i, j):
        return j
MAX_Py_ssize_t = _Dummy()[:]

def set_memlimit(limit):
    import re
    global max_memuse
    sizes = {
        'k': 1024,
        'm': _1M,
        'g': _1G,
        't': 1024*_1G,
    }
    m = re.match(r'(\d+(\.\d+)?) (K|M|G|T)b?$', limit,
                 re.IGNORECASE | re.VERBOSE)
    if m is None:
        raise ValueError('Invalid memory limit %r' % (limit,))
    memlimit = int(float(m.group(1)) * sizes[m.group(3).lower()])
    if memlimit > MAX_Py_ssize_t:
        memlimit = MAX_Py_ssize_t
    if memlimit < _2G - 1:
        raise ValueError('Memory limit %r too low to be useful' % (limit,))
    max_memuse = memlimit

def bigmemtest(minsize, memuse, overhead=5*_1M):
    """Decorator for bigmem tests.

    'minsize' is the minimum useful size for the test (in arbitrary,
    test-interpreted units.) 'memuse' is the number of 'bytes per size' for
    the test, or a good estimate of it. 'overhead' specifies fixed overhead,
    independant of the testsize, and defaults to 5Mb.

    The decorator tries to guess a good value for 'size' and passes it to
    the decorated test function. If minsize * memuse is more than the
    allowed memory use (as defined by max_memuse), the test is skipped.
    Otherwise, minsize is adjusted upward to use up to max_memuse.
    """
    def decorator(f):
        def wrapper(self):
            if not max_memuse:
                # If max_memuse is 0 (the default),
                # we still want to run the tests with size set to a few kb,
                # to make sure they work. We still want to avoid using
                # too much memory, though, but we do that noisily.
                maxsize = 5147
                self.failIf(maxsize * memuse + overhead > 20 * _1M)
            else:
                maxsize = int((max_memuse - overhead) / memuse)
                if maxsize < minsize:
                    # Really ought to print 'test skipped' or something
                    if verbose:
                        sys.stderr.write("Skipping %s because of memory "
                                         "constraint\n" % (f.__name__,))
                    return
                # Try to keep some breathing room in memory use
                maxsize = max(maxsize - 50 * _1M, minsize)
            return f(self, maxsize)
        wrapper.minsize = minsize
        wrapper.memuse = memuse
        wrapper.overhead = overhead
        return wrapper
    return decorator

def bigaddrspacetest(f):
    """Decorator for tests that fill the address space."""
    def wrapper(self):
        if max_memuse < MAX_Py_ssize_t:
            if verbose:
                sys.stderr.write("Skipping %s because of memory "
                                 "constraint\n" % (f.__name__,))
        else:
            return f(self)
    return wrapper

#=======================================================================
# Preliminary PyUNIT integration.

import unittest


class BasicTestRunner:
    def run(self, test):
        result = unittest.TestResult()
        test(result)
        return result


def run_suite(suite, testclass=None):
    """Run all TestCases in their own individual TestSuite"""
    if not junit_xml_dir:
        # Splitting tests apart slightly changes the handling of the
        # TestFailed message
        return _run_suite(suite, testclass)

    failed = False
    for test in suite:
        suite = unittest.TestSuite()
        suite.addTest(test)
        try:
            _run_suite(suite, testclass)
        except TestFailed, e:
            if not failed:
                failed = e
    if failed:
        raise failed

def _run_suite(suite, testclass=None):
    """Run tests from a unittest.TestSuite-derived class."""
    if junit_xml_dir:
        from junit_xml import JUnitXMLTestRunner
        runner = JUnitXMLTestRunner(junit_xml_dir)
    elif verbose:
        runner = unittest.TextTestRunner(sys.stdout, verbosity=2)
    else:
        runner = BasicTestRunner()

    result = runner.run(suite)
    if not result.wasSuccessful():
        if len(result.errors) == 1 and not result.failures:
            err = result.errors[0][1]
        elif len(result.failures) == 1 and not result.errors:
            err = result.failures[0][1]
        else:
            if testclass is None:
                msg = "errors occurred; run in verbose mode for details"
            else:
                msg = "errors occurred in %s.%s" \
                      % (testclass.__module__, testclass.__name__)
            raise TestFailed(msg)
        raise TestFailed(err)


def run_unittest(*classes):
    """Run tests from unittest.TestCase-derived classes."""
    suite = unittest.TestSuite()
    for cls in classes:
        if isinstance(cls, (unittest.TestSuite, unittest.TestCase)):
            suite.addTest(cls)
        else:
            suite.addTest(unittest.makeSuite(cls))
    if len(classes)==1:
        testclass = classes[0]
    else:
        testclass = None
    run_suite(suite, testclass)


#=======================================================================
# doctest driver.

def run_doctest(module, verbosity=None):
    """Run doctest on the given module.  Return (#failures, #tests).

    If optional argument verbosity is not specified (or is None), pass
    test_support's belief about verbosity on to doctest.  Else doctest's
    usual behavior is used (it searches sys.argv for -v).
    """

    import doctest

    if verbosity is None:
        verbosity = verbose
    else:
        verbosity = None

    # Direct doctest output (normally just errors) to real stdout; doctest
    # output shouldn't be compared by regrtest.
    save_stdout = sys.stdout
    sys.stdout = get_original_stdout()

    if junit_xml_dir:
        from junit_xml import Tee, write_doctest
        save_stderr = sys.stderr
        sys.stdout = stdout = Tee(sys.stdout)
        sys.stderr = stderr = Tee(sys.stderr)

    try:
        start = time.time()
        try:
            f, t = doctest.testmod(module, verbose=verbosity)
        except:
            took = time.time() - start
            if junit_xml_dir:
                write_doctest(junit_xml_dir, module.__name__, took, 'error',
                              sys.exc_info(), stdout.getvalue(),
                              stderr.getvalue())
            raise
        took = time.time() - start
        if f:
            if junit_xml_dir:
                write_doctest(junit_xml_dir, module.__name__, took, 'failure',
                              stdout=stdout.getvalue(),
                              stderr=stderr.getvalue())
            raise TestFailed("%d of %d doctests failed" % (f, t))
    finally:
        sys.stdout = save_stdout
    if junit_xml_dir:
        write_doctest(junit_xml_dir, module.__name__, took,
                      stdout=stdout.getvalue(), stderr=stderr.getvalue())
    if verbose:
        print 'doctest (%s) ... %d tests with zero failures' % (module.__name__, t)
<<<<<<< HEAD
    return f, t
=======
    return f, t

#=======================================================================
# Threading support to prevent reporting refleaks when running regrtest.py -R

def threading_setup():
    import threading
    return len(threading._active), 0

def threading_cleanup(num_active, num_limbo):
    import threading
    import time

    _MAX_COUNT = 10
    count = 0
    while len(threading._active) != num_active and count < _MAX_COUNT:
        count += 1
        time.sleep(0.1)

def reap_children():
    """Use this function at the end of test_main() whenever sub-processes
    are started.  This will help ensure that no extra children (zombies)
    stick around to hog resources and create problems when looking
    for refleaks.
    """

    # Reap all our dead child processes so we don't leave zombies around.
    # These hog resources and might be causing some of the buildbots to die.
    import os
    if hasattr(os, 'waitpid'):
        any_process = -1
        while True:
            try:
                # This will raise an exception on Windows.  That's ok.
                pid, status = os.waitpid(any_process, os.WNOHANG)
                if pid == 0:
                    break
            except:
                break
>>>>>>> 5ab4fb99
<|MERGE_RESOLUTION|>--- conflicted
+++ resolved
@@ -529,9 +529,6 @@
                       stdout=stdout.getvalue(), stderr=stderr.getvalue())
     if verbose:
         print 'doctest (%s) ... %d tests with zero failures' % (module.__name__, t)
-<<<<<<< HEAD
-    return f, t
-=======
     return f, t
 
 #=======================================================================
@@ -570,5 +567,4 @@
                 if pid == 0:
                     break
             except:
-                break
->>>>>>> 5ab4fb99
+                break