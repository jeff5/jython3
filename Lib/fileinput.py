"""Helper class to quickly write a loop over all standard input files.

Typical use is:

    import fileinput
    for line in fileinput.input():
        process(line)

This iterates over the lines of all files listed in sys.argv[1:],
defaulting to sys.stdin if the list is empty.  If a filename is '-' it
is also replaced by sys.stdin.  To specify an alternative list of
filenames, pass it as the argument to input().  A single file name is
also allowed.

Functions filename(), lineno() return the filename and cumulative line
number of the line that has just been read; filelineno() returns its
line number in the current file; isfirstline() returns true iff the
line just read is the first line of its file; isstdin() returns true
iff the line was read from sys.stdin.  Function nextfile() closes the
current file so that the next iteration will read the first line from
the next file (if any); lines not read from the file will not count
towards the cumulative line count; the filename is not changed until
after the first line of the next file has been read.  Function close()
closes the sequence.

Before any lines have been read, filename() returns None and both line
numbers are zero; nextfile() has no effect.  After all lines have been
read, filename() and the line number functions return the values
pertaining to the last line read; nextfile() has no effect.

All files are opened in text mode by default, you can override this by
setting the mode parameter to input() or FileInput.__init__().
If an I/O error occurs during opening or reading a file, the IOError
exception is raised.

If sys.stdin is used more than once, the second and further use will
return no lines, except perhaps for interactive use, or if it has been
explicitly reset (e.g. using sys.stdin.seek(0)).

Empty files are opened and immediately closed; the only time their
presence in the list of filenames is noticeable at all is when the
last file opened is empty.

It is possible that the last line of a file doesn't end in a newline
character; otherwise lines are returned including the trailing
newline.

Class FileInput is the implementation; its methods filename(),
lineno(), fileline(), isfirstline(), isstdin(), nextfile() and close()
correspond to the functions in the module.  In addition it has a
readline() method which returns the next input line, and a
__getitem__() method which implements the sequence behavior.  The
sequence must be accessed in strictly sequential order; sequence
access and readline() cannot be mixed.

Optional in-place filtering: if the keyword argument inplace=1 is
passed to input() or to the FileInput constructor, the file is moved
to a backup file and standard output is directed to the input file.
This makes it possible to write a filter that rewrites its input file
in place.  If the keyword argument backup=".<some extension>" is also
given, it specifies the extension for the backup file, and the backup
file remains around; by default, the extension is ".bak" and it is
deleted when the output file is closed.  In-place filtering is
disabled when standard input is read.  XXX The current implementation
does not work for MS-DOS 8+3 filesystems.

Performance: this module is unfortunately one of the slower ways of
processing large numbers of input lines.  Nevertheless, a significant
speed-up has been obtained by using readlines(bufsize) instead of
readline().  A new keyword argument, bufsize=N, is present on the
input() function and the FileInput() class to override the default
buffer size.

XXX Possible additions:

- optional getopt argument processing
- isatty()
- read(), read(size), even readlines()

"""

import sys, os

__all__ = ["input","close","nextfile","filename","lineno","filelineno",
           "isfirstline","isstdin","FileInput"]

_state = None

DEFAULT_BUFSIZE = 8*1024

def input(files=None, inplace=0, backup="", bufsize=0,
          mode="r", openhook=None):
    """input([files[, inplace[, backup[, mode[, openhook]]]]])

    Create an instance of the FileInput class. The instance will be used
    as global state for the functions of this module, and is also returned
    to use during iteration. The parameters to this function will be passed
    along to the constructor of the FileInput class.
    """
    global _state
    if _state and _state._file:
        raise RuntimeError, "input() already active"
    _state = FileInput(files, inplace, backup, bufsize, mode, openhook)
    return _state

def close():
    """Close the sequence."""
    global _state
    state = _state
    _state = None
    if state:
        state.close()

def nextfile():
    """
    Close the current file so that the next iteration will read the first
    line from the next file (if any); lines not read from the file will
    not count towards the cumulative line count. The filename is not
    changed until after the first line of the next file has been read.
    Before the first line has been read, this function has no effect;
    it cannot be used to skip the first file. After the last line of the
    last file has been read, this function has no effect.
    """
    if not _state:
        raise RuntimeError, "no active input()"
    return _state.nextfile()

def filename():
    """
    Return the name of the file currently being read.
    Before the first line has been read, returns None.
    """
    if not _state:
        raise RuntimeError, "no active input()"
    return _state.filename()

def lineno():
    """
    Return the cumulative line number of the line that has just been read.
    Before the first line has been read, returns 0. After the last line
    of the last file has been read, returns the line number of that line.
    """
    if not _state:
        raise RuntimeError, "no active input()"
    return _state.lineno()

def filelineno():
    """
    Return the line number in the current file. Before the first line
    has been read, returns 0. After the last line of the last file has
    been read, returns the line number of that line within the file.
    """
    if not _state:
        raise RuntimeError, "no active input()"
    return _state.filelineno()

def fileno():
    """
    Return the file number of the current file. When no file is currently
    opened, returns -1.
    """
    if not _state:
        raise RuntimeError, "no active input()"
    return _state.fileno()

def isfirstline():
    """
    Returns true the line just read is the first line of its file,
    otherwise returns false.
    """
    if not _state:
        raise RuntimeError, "no active input()"
    return _state.isfirstline()

def isstdin():
    """
    Returns true if the last line was read from sys.stdin,
    otherwise returns false.
    """
    if not _state:
        raise RuntimeError, "no active input()"
    return _state.isstdin()

class FileInput:
    """class FileInput([files[, inplace[, backup[, mode[, openhook]]]]])

    Class FileInput is the implementation of the module; its methods
    filename(), lineno(), fileline(), isfirstline(), isstdin(), fileno(),
    nextfile() and close() correspond to the functions of the same name
    in the module.
    In addition it has a readline() method which returns the next
    input line, and a __getitem__() method which implements the
    sequence behavior. The sequence must be accessed in strictly
    sequential order; random access and readline() cannot be mixed.
    """

<<<<<<< HEAD
    def __init__(self, files=None, inplace=0, backup="", bufsize=0):
=======
    def __init__(self, files=None, inplace=0, backup="", bufsize=0,
                 mode="r", openhook=None):
>>>>>>> f1c4ce43
        if isinstance(files, basestring):
            files = (files,)
        else:
            if files is None:
                files = sys.argv[1:]
            if not files:
                files = ('-',)
            else:
                files = tuple(files)
        self._files = files
        self._inplace = inplace
        self._backup = backup
        self._bufsize = bufsize or DEFAULT_BUFSIZE
        self._savestdout = None
        self._output = None
        self._filename = None
        self._lineno = 0
        self._filelineno = 0
        self._file = None
        self._isstdin = False
        self._backupfilename = None
        self._buffer = []
        self._bufindex = 0
        # restrict mode argument to reading modes
        if mode not in ('r', 'rU', 'U', 'rb'):
            raise ValueError("FileInput opening mode must be one of "
                             "'r', 'rU', 'U' and 'rb'")
        self._mode = mode
        if inplace and openhook:
            raise ValueError("FileInput cannot use an opening hook in inplace mode")
        elif openhook and not callable(openhook):
            raise ValueError("FileInput openhook must be callable")
        self._openhook = openhook

    def __del__(self):
        self.close()

    def close(self):
        self.nextfile()
        self._files = ()

    def __iter__(self):
        return self

    def next(self):
        try:
            line = self._buffer[self._bufindex]
        except IndexError:
            pass
        else:
            self._bufindex += 1
            self._lineno += 1
            self._filelineno += 1
            return line
        line = self.readline()
        if not line:
            raise StopIteration
        return line

    def __getitem__(self, i):
        if i != self._lineno:
            raise RuntimeError, "accessing lines out of order"
        try:
            return self.next()
        except StopIteration:
            raise IndexError, "end of input reached"

    def nextfile(self):
        savestdout = self._savestdout
        self._savestdout = 0
        if savestdout:
            sys.stdout = savestdout

        output = self._output
        self._output = 0
        if output:
            output.close()

        file = self._file
        self._file = 0
        if file and not self._isstdin:
            file.close()

        backupfilename = self._backupfilename
        self._backupfilename = 0
        if backupfilename and not self._backup:
            try: os.unlink(backupfilename)
            except OSError: pass

        self._isstdin = False
        self._buffer = []
        self._bufindex = 0

    def readline(self):
        try:
            line = self._buffer[self._bufindex]
        except IndexError:
            pass
        else:
            self._bufindex += 1
            self._lineno += 1
            self._filelineno += 1
            return line
        if not self._file:
            if not self._files:
                return ""
            self._filename = self._files[0]
            self._files = self._files[1:]
            self._filelineno = 0
            self._file = None
            self._isstdin = False
            self._backupfilename = 0
            if self._filename == '-':
                self._filename = '<stdin>'
                self._file = sys.stdin
                self._isstdin = True
            else:
                if self._inplace:
                    self._backupfilename = (
                        self._filename + (self._backup or os.extsep+"bak"))
                    try: os.unlink(self._backupfilename)
                    except os.error: pass
                    # The next few lines may raise IOError
                    os.rename(self._filename, self._backupfilename)
                    self._file = open(self._backupfilename, self._mode)
                    try:
                        perm = os.fstat(self._file.fileno()).st_mode
                    except (AttributeError, OSError):
			# AttributeError occurs in Jython, where there's no
			# os.fstat.
                        self._output = open(self._filename, "w")
                    else:
                        fd = os.open(self._filename,
                                     os.O_CREAT | os.O_WRONLY | os.O_TRUNC,
                                     perm)
                        self._output = os.fdopen(fd, "w")
                        try:
                            if hasattr(os, 'chmod'):
                                os.chmod(self._filename, perm)
                        except OSError:
                            pass
                    self._savestdout = sys.stdout
                    sys.stdout = self._output
                else:
                    # This may raise IOError
                    if self._openhook:
                        self._file = self._openhook(self._filename, self._mode)
                    else:
                        self._file = open(self._filename, self._mode)
        self._buffer = self._file.readlines(self._bufsize)
        self._bufindex = 0
        if not self._buffer:
            self.nextfile()
        # Recursive call
        return self.readline()

    def filename(self):
        return self._filename

    def lineno(self):
        return self._lineno

    def filelineno(self):
        return self._filelineno

    def fileno(self):
        if self._file:
            try:
                return self._file.fileno()
            except ValueError:
                return -1
        else:
            return -1

    def isfirstline(self):
        return self._filelineno == 1

    def isstdin(self):
        return self._isstdin


def hook_compressed(filename, mode):
    ext = os.path.splitext(filename)[1]
    if ext == '.gz':
        import gzip
        return gzip.open(filename, mode)
    elif ext == '.bz2':
        import bz2
        return bz2.BZ2File(filename, mode)
    else:
        return open(filename, mode)


def hook_encoded(encoding):
    import codecs
    def openhook(filename, mode):
        return codecs.open(filename, mode, encoding)
    return openhook


def _test():
    import getopt
    inplace = 0
    backup = 0
    opts, args = getopt.getopt(sys.argv[1:], "ib:")
    for o, a in opts:
        if o == '-i': inplace = 1
        if o == '-b': backup = a
    for line in input(args, inplace=inplace, backup=backup):
        if line[-1:] == '\n': line = line[:-1]
        if line[-1:] == '\r': line = line[:-1]
        print "%d: %s[%d]%s %s" % (lineno(), filename(), filelineno(),
                                   isfirstline() and "*" or "", line)
    print "%d: %s[%d]" % (lineno(), filename(), filelineno())

if __name__ == '__main__':
    _test()<|MERGE_RESOLUTION|>--- conflicted
+++ resolved
@@ -194,12 +194,8 @@
     sequential order; random access and readline() cannot be mixed.
     """
 
-<<<<<<< HEAD
-    def __init__(self, files=None, inplace=0, backup="", bufsize=0):
-=======
     def __init__(self, files=None, inplace=0, backup="", bufsize=0,
                  mode="r", openhook=None):
->>>>>>> f1c4ce43
         if isinstance(files, basestring):
             files = (files,)
         else:
