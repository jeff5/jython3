// Copyright (c) Corporation for National Research Initiatives
package org.python.compiler;

<<<<<<< HEAD
import java.io.IOException;
import java.util.ArrayList;
import java.util.Arrays;
import java.util.Collection;
import java.util.ListIterator;
import java.util.Map;
import java.util.Stack;
import java.util.Vector;

import org.antlr.runtime.CommonToken;
import org.antlr.runtime.Token;
=======
import org.objectweb.asm.Label;
import org.objectweb.asm.Opcodes;
import org.objectweb.asm.Type;
import org.objectweb.asm.commons.Method;
>>>>>>> 3d3c07ce
import org.python.antlr.ParseException;
import org.python.antlr.PythonTree;
import org.python.antlr.Visitor;
import org.python.antlr.ast.*;
import org.python.antlr.base.expr;
import org.python.antlr.base.mod;
import org.python.antlr.base.stmt;
import org.python.core.AsyncContextGuard;
import org.python.core.AsyncContextManager;
import org.python.core.CompilerFlags;
import org.python.core.ContextGuard;
import org.python.core.ContextManager;
<<<<<<< HEAD
import org.python.core.PyGenerator;
import org.python.core.imp;
=======
>>>>>>> 3d3c07ce
import org.python.core.Py;
import org.python.core.PyCode;
import org.python.core.PyComplex;
import org.python.core.PyDictionary;
import org.python.core.PyException;
import org.python.core.PyFloat;
import org.python.core.PyFrame;
import org.python.core.PyFunction;
import org.python.core.PyInteger;
import org.python.core.PyList;
import org.python.core.PyLong;
import org.python.core.PyObject;
import org.python.core.PySet;
import org.python.core.PySlice;
import org.python.core.PyString;
import org.python.core.PyTuple;
import org.python.core.PyUnicode;
import org.python.core.ThreadState;
import org.python.core.imp;

import java.io.IOException;
import java.util.ArrayList;
import java.util.Arrays;
import java.util.Collection;
import java.util.ListIterator;
import java.util.Map;
import java.util.Stack;
import java.util.Vector;

import static org.python.util.CodegenUtils.*;

public class CodeCompiler extends Visitor implements Opcodes, ClassConstants {

    private static final Object Exit = new Integer(1);
    private static final Object NoExit = null;
    private Module module;
    private Code code;
    private CompilerFlags cflags;
    private int temporary;
    private expr_contextType augmode;
    private int augtmp1;
    private int augtmp2;
    private int augtmp3;
    private int augtmp4;
    private boolean fast_locals, print_results;
    private Map<String, SymInfo> tbl;
    private ScopeInfo my_scope;
    private boolean optimizeGlobals = true;
    private String className;
    private Stack<Label> continueLabels, breakLabels;
    private Stack<ExceptionHandler> exceptionHandlers;
    private Vector<Label> yields = new Vector<Label>();

    final static Method contextGuard_getManager =
            Method.getMethod("org.python.core.ContextManager getManager (org.python.core.PyObject)");
    final static Method __enter__ =
            Method.getMethod("org.python.core.PyObject __enter__ (org.python.core.ThreadState)");
    final static Method __exit__ =
            Method.getMethod("boolean __exit__ (org.python.core.ThreadState,org.python.core.PyException)");
    /*
     * break/continue finally's level. This is the lowest level in the exceptionHandlers which
     * should be executed at break or continue. It is saved/updated/restored when compiling loops. A
     * similar level for returns is not needed because a new CodeCompiler is used for each PyCode,
     * in other words: each 'function'. When returning through finally's all the exceptionHandlers
     * are executed.
     */
    private int bcfLevel = 0;
    private int yield_count = 0;
    private Stack<String> stack = new Stack<String>();

    public CodeCompiler(Module module, boolean print_results) {
        this.module = module;
        this.print_results = print_results;

        continueLabels = new Stack<Label>();
        breakLabels = new Stack<Label>();
        exceptionHandlers = new Stack<ExceptionHandler>();
    }

    public void popException() throws Exception {
        loadThreadState();
        code.invokestatic(p(Py.class), "popException", sig(Void.TYPE, ThreadState.class));
    }

    public void doRaise() throws Exception {
        loadThreadState();
        code.invokestatic(p(PyException.class), "doRaise", sig(PyException.class, ThreadState.class));
    }

    public void getNone() throws IOException {
        code.getstatic(p(Py.class), "None", ci(PyObject.class));
    }

    public void loadFrame() throws Exception {
        code.aload(1);
    }

    public void loadThreadState() throws Exception {
        code.aload(2);
    }

    public void setLastI(int idx) throws Exception {
        loadFrame();
        code.iconst(idx);
        code.putfield(p(PyFrame.class), "f_lasti", "I");
    }

    public void getLastI() {
        code.getfield(p(PyFrame.class), "f_lasti", "I");
    }

    private void loadf_back() throws Exception {
        code.getfield(p(PyFrame.class), "f_back", ci(PyFrame.class));
    }

    public int storeTop() throws Exception {
        int tmp = code.getLocal(p(PyObject.class));
        code.astore(tmp);
        return tmp;
    }

    public void setline(int line) throws Exception {
        if (module.linenumbers) {
            code.setline(line);
            loadFrame();
            code.iconst(line);
            code.invokevirtual(p(PyFrame.class), "setline", sig(Void.TYPE, Integer.TYPE));
        }
    }

    public void setline(PythonTree node) throws Exception {
        setline(node.getLine());
    }

    public void set(PythonTree node) throws Exception {
        int tmp = storeTop();
        set(node, tmp);
        code.aconst_null();
        code.astore(tmp);
        code.freeLocal(tmp);
    }

    public void set(PythonTree node, int tmp) throws Exception {
        temporary = tmp;
        visit(node);
    }

    private void saveAugTmps(PythonTree node, int count) throws Exception {
        if (count >= 4) {
            augtmp4 = code.getLocal(ci(PyObject.class));
            code.astore(augtmp4);
        }
        if (count >= 3) {
            augtmp3 = code.getLocal(ci(PyObject.class));
            code.astore(augtmp3);
        }
        if (count >= 2) {
            augtmp2 = code.getLocal(ci(PyObject.class));
            code.astore(augtmp2);
        }
        augtmp1 = code.getLocal(ci(PyObject.class));
        code.astore(augtmp1);

        code.aload(augtmp1);
        if (count >= 2) {
            code.aload(augtmp2);
        }
        if (count >= 3) {
            code.aload(augtmp3);
        }
        if (count >= 4) {
            code.aload(augtmp4);
        }
    }

    private void restoreAugTmps(PythonTree node, int count) throws Exception {
        code.aload(augtmp1);
        code.freeLocal(augtmp1);
        if (count == 1) {
            return;
        }
        code.aload(augtmp2);
        code.freeLocal(augtmp2);
        if (count == 2) {
            return;
        }
        code.aload(augtmp3);
        code.freeLocal(augtmp3);
        if (count == 3) {
            return;
        }
        code.aload(augtmp4);
        code.freeLocal(augtmp4);
    }

    static boolean checkOptimizeGlobals(boolean fast_locals, ScopeInfo scope) {
        return fast_locals && !scope.exec && !scope.from_import_star;
    }

    void parse(mod node, Code code, boolean fast_locals, String className, Str classDoc,
            boolean classBody, ScopeInfo scope, CompilerFlags cflags) throws Exception {
        this.fast_locals = fast_locals;
        this.className = className;
        this.code = code;
        this.cflags = cflags;
        this.my_scope = scope;
        this.tbl = scope.tbl;

        // BEGIN preparse
        if (classBody) {
            // Set the class's __module__ to __name__. fails when there's no __name__
            loadFrame();
            code.ldc("__module__");

            loadFrame();
            code.ldc("__name__");
            code.invokevirtual(p(PyFrame.class), "getname", sig(PyObject.class, String.class));
            code.invokevirtual(p(PyFrame.class), "setlocal",
                    sig(Void.TYPE, String.class, PyObject.class));

            if (classDoc != null) {
                loadFrame();
                code.ldc("__doc__");
                visit(classDoc);
                code.invokevirtual(p(PyFrame.class), "setlocal",
                        sig(Void.TYPE, String.class, PyObject.class));
            }
        }

        Label genswitch = new Label();
        if (my_scope.generator) {
            code.goto_(genswitch);
        }
        Label start = new Label();
        code.label(start);

        int nparamcell = my_scope.jy_paramcells.size();
        if (nparamcell > 0) {
            java.util.List<String> paramcells = my_scope.jy_paramcells;
            for (int i = 0; i < nparamcell; i++) {
                code.aload(1);
                SymInfo syminf = tbl.get(paramcells.get(i));
                code.iconst(syminf.locals_index);
                code.iconst(syminf.env_index);
                code.invokevirtual(p(PyFrame.class), "to_cell",
                        sig(Void.TYPE, Integer.TYPE, Integer.TYPE));
            }
        }
        // END preparse

        optimizeGlobals = checkOptimizeGlobals(fast_locals, my_scope);

        if (my_scope.max_with_count > 0) {
            // allocate for all the with-exits we will have in the frame;
            // this allows yield and with to happily co-exist
            loadFrame();
            code.iconst(my_scope.max_with_count);
            code.anewarray(p(PyObject.class));
            code.putfield(p(PyFrame.class), "f_exits", ci(PyObject[].class));
        }

        Object exit = visit(node);

        if (classBody) {
            loadFrame();
            code.invokevirtual(p(PyFrame.class), "getf_locals", sig(PyObject.class));
            code.areturn();
        } else {
            if (exit == null) {
                setLastI(-1);

                getNone();
                code.areturn();
            }
        }

        // BEGIN postparse

        // similar to visitResume code in pyasm.py
        if (my_scope.generator) {
            code.label(genswitch);

            code.aload(1);
            getLastI();
            Label[] y = new Label[yields.size() + 1];

            y[0] = start;
            for (int i = 1; i < y.length; i++) {
                y[i] = yields.get(i - 1);
            }
            code.tableswitch(0, y.length - 1, start, y);
        }
        // END postparse
    }

    @Override
    public Object visitInteractive(Interactive node) throws Exception {
        traverse(node);
        return null;
    }

    @Override
    public Object visitModule(org.python.antlr.ast.Module suite) throws Exception {
        Str docStr = getDocStr(suite.getInternalBody());
        if (docStr != null) {
            loadFrame();
            code.ldc("__doc__");
            visit(docStr);
            code.invokevirtual(p(PyFrame.class), "setglobal",
                    sig(Void.TYPE, String.class, PyObject.class));
        }
        traverse(suite);
        return null;
    }

    @Override
    public Object visitExpression(Expression node) throws Exception {
//        if (my_scope.generator && node.getInternalBody() != null) {
//            module.error("'return' with argument inside generator", true, node);
//        }
        return visitReturn(new Return(node, node.getInternalBody()), true);
    }

    public void loadArray(Code code, java.util.List<? extends PythonTree> nodes) throws Exception {
        final int n;

        if (nodes == null) {
            n = 0;
        } else {
            n = nodes.size();
        }

        if (n == 0) {
            code.getstatic(p(Py.class), "EmptyObjects", ci(PyObject[].class));
            return;
        } else if (module.emitPrimitiveArraySetters(nodes, code)) {
            return;
        }
        code.iconst(n);
        code.anewarray(p(PyObject.class));
        for (int i = 0; i < n; i++) {
            code.dup();
            code.iconst(i);
            visit(nodes.get(i));
            code.aastore();
        }
    }

    public int makeArray(java.util.List<? extends PythonTree> nodes) throws Exception {
        final int n;

        if (nodes == null) {
            n = 0;
        } else {
            n = nodes.size();
        }

        int array = code.getLocal(ci(PyObject[].class));
        if (n == 0) {
            code.getstatic(p(Py.class), "EmptyObjects", ci(PyObject[].class));
            code.astore(array);
        } else {
            code.iconst(n);
            code.anewarray(p(PyObject.class));
            code.astore(array);

            for (int i = 0; i < n; i++) {
                visit(nodes.get(i));
                code.aload(array);
                code.swap();
                code.iconst(i);
                code.swap();
                code.aastore();
            }
        }
        return array;
    }

    // nulls out an array of references
    public void freeArray(int array) {
        code.aload(array);
        code.aconst_null();
        code.invokestatic(p(Arrays.class), "fill", sig(Void.TYPE, Object[].class, Object.class));
        code.freeLocal(array);
    }

    public void freeArrayRef(int array) {
        code.aconst_null();
        code.astore(array);
        code.freeLocal(array);
    }

    public Str getDocStr(java.util.List<stmt> suite) {
        if (suite.size() > 0) {
            stmt stmt = suite.get(0);
            if (stmt instanceof Expr && ((Expr)stmt).getInternalValue() instanceof Str) {
                return (Str)((Expr)stmt).getInternalValue();
            }
        }
        return null;
    }

    public boolean makeClosure(ScopeInfo scope) throws Exception {
        if (scope == null || scope.freevars == null) {
            return false;
        }
        int n = scope.freevars.size();
        if (n == 0) {
            return false;
        }

        int tmp = code.getLocal(ci(PyObject[].class));
        code.iconst(n);
        code.anewarray(p(PyObject.class));
        code.astore(tmp);
        Map<String, SymInfo> upTbl = scope.up.tbl;
        for (int i = 0; i < n; i++) {
            code.aload(tmp);
            code.iconst(i);
            loadFrame();
            for (int j = 1; j < scope.distance; j++) {
                loadf_back();
            }
            SymInfo symInfo = upTbl.get(scope.freevars.elementAt(i));
            code.iconst(symInfo.env_index);
            code.invokevirtual(p(PyFrame.class), "getclosure", sig(PyObject.class, Integer.TYPE));
            code.aastore();
        }

        code.aload(tmp);
        code.freeLocal(tmp);

        return true;
    }

    @Override
    public Object visitAsyncFunctionDef(AsyncFunctionDef node) throws Exception {
        String name = node.getInternalName();
        java.util.List<expr> decs = node.getInternalDecorator_list();
        java.util.List<stmt> body = node.getInternalBody();
        return compileFunction(name, decs, body, node);
    }

    @Override
    public Object visitFunctionDef(FunctionDef node) throws Exception {
        String name = node.getInternalName();
        java.util.List<expr> decs = node.getInternalDecorator_list();
        java.util.List<stmt> body = node.getInternalBody();
        return compileFunction(name, decs, body, node);
    }

    private Object compileFunction(String internalName, java.util.List<expr> decs, java.util.List<stmt> body, stmt node) throws Exception {
        String name = getName(internalName);
        setline(node);

        ScopeInfo scope = module.getScopeInfo(node);

        // NOTE: this is attached to the constructed PyFunction, so it cannot be nulled out
        // with freeArray, unlike other usages of makeArray here
        int defaults = makeArray(scope.ac.getDefaults());
        int kwDefaultKeys = makeStrings(code, scope.ac.kw_defaults.keySet());
        int kwDefaultValues = makeArray(new ArrayList<>(scope.ac.kw_defaults.values()));

        int annoKeys = makeStrings(code, scope.ac.annotations.keySet());
        int annoValues = makeArray(new ArrayList<>(scope.ac.annotations.values()));

        code.new_(p(PyFunction.class));
        code.dup();
        loadFrame();
        code.getfield(p(PyFrame.class), "f_globals", ci(PyObject.class));
        code.aload(defaults);
        code.freeLocal(defaults);

        // kw_defaults
        code.aload(kwDefaultKeys);
        code.freeLocal(kwDefaultKeys);
        code.aload(kwDefaultValues);
        code.freeLocal(kwDefaultValues);
        code.invokestatic(p(PyDictionary.class), "fromKV",
                sig(PyDictionary.class, String[].class, PyObject[].class));

        // annotations
        code.aload(annoKeys);
        code.freeLocal(annoKeys);
        code.aload(annoValues);
        code.freeLocal(annoValues);
        code.invokestatic(p(PyDictionary.class), "fromKV",
                sig(PyDictionary.class, String[].class, PyObject[].class));

        scope.setup_closure();
        scope.dump();
        module.codeConstant(new Suite(node, body), name, true, className, false,
                false, node.getLine(), scope, cflags).get(code);

        Str docStr = getDocStr(body);
        if (docStr != null) {
            visit(docStr);
        } else {
            code.aconst_null();
        }

        if (!makeClosure(scope)) {
            code.invokespecial(p(PyFunction.class), "<init>",
                    sig(Void.TYPE, PyObject.class, PyObject[].class, PyDictionary.class, PyDictionary.class,
                            PyCode.class, PyObject.class));
        } else {
            code.invokespecial(
                    p(PyFunction.class),
                    "<init>",
                    sig(Void.TYPE, PyObject.class, PyObject[].class, PyDictionary.class, PyDictionary.class,
                            PyCode.class, PyObject.class, PyObject[].class));
        }

        applyDecorators(decs);

        set(new Name(node, internalName, expr_contextType.Store));
        return null;
    }

    private void applyDecorators(java.util.List<expr> decorators) throws Exception {
        if (decorators != null && !decorators.isEmpty()) {
            int res = storeTop();
            for (expr decorator : decorators) {
                visit(decorator);
                stackProduce();
            }
            for (int i = decorators.size(); i > 0; i--) {
                stackConsume();
                loadThreadState();
                code.aload(res);
                code.invokevirtual(p(PyObject.class), "__call__",
                        sig(PyObject.class, ThreadState.class, PyObject.class));
                code.astore(res);
            }
            code.aload(res);
            code.freeLocal(res);
        }
    }

    @Override
    public Object visitExpr(Expr node) throws Exception {
        setline(node);
        visit(node.getInternalValue());

        if (print_results) {
            code.invokestatic(p(Py.class), "printResult", sig(Void.TYPE, PyObject.class));
        } else {
            code.pop();
        }
        return null;
    }

    @Override
    public Object visitAssign(Assign node) throws Exception {
        setline(node);
        visit(node.getInternalValue());
        if (node.getInternalTargets().size() == 1) {
            set(node.getInternalTargets().get(0));
        } else {
            int tmp = storeTop();
            for (expr target : node.getInternalTargets()) {
                set(target, tmp);
            }
            code.freeLocal(tmp);
        }
        return null;
    }

    @Override
    public Object visitPrint(Print node) throws Exception {
        setline(node);
        int tmp = -1;

        if (node.getInternalDest() != null) {
            visit(node.getInternalDest());
            tmp = storeTop();
        }
        if (node.getInternalValues() == null || node.getInternalValues().size() == 0) {
            if (node.getInternalDest() != null) {
                code.aload(tmp);
                code.invokestatic(p(Py.class), "printlnv", sig(Void.TYPE, PyObject.class));
            } else {
                code.invokestatic(p(Py.class), "println", sig(Void.TYPE));
            }
        } else {
            for (int i = 0; i < node.getInternalValues().size(); i++) {
                if (node.getInternalDest() != null) {
                    code.aload(tmp);
                    visit(node.getInternalValues().get(i));
                    if (node.getInternalNl() && i == node.getInternalValues().size() - 1) {
                        code.invokestatic(p(Py.class), "println",
                                sig(Void.TYPE, PyObject.class, PyObject.class));
                    } else {
                        code.invokestatic(p(Py.class), "printComma",
                                sig(Void.TYPE, PyObject.class, PyObject.class));
                    }
                } else {
                    visit(node.getInternalValues().get(i));
                    if (node.getInternalNl() && i == node.getInternalValues().size() - 1) {
                        code.invokestatic(p(Py.class), "println", sig(Void.TYPE, PyObject.class));
                    } else {
                        code.invokestatic(p(Py.class), "printComma", sig(Void.TYPE, PyObject.class));
                    }

                }
            }
        }
        if (node.getInternalDest() != null) {
            code.freeLocal(tmp);
        }
        return null;
    }

    @Override
    public Object visitDelete(Delete node) throws Exception {
        setline(node);
        traverse(node);
        return null;
    }

    @Override
    public Object visitPass(Pass node) throws Exception {
        setline(node);
        return null;
    }

    @Override
    public Object visitBreak(Break node) throws Exception {
        // setline(node); Not needed here...
        if (breakLabels.empty()) {
            throw new ParseException("'break' outside loop", node);
        }

        doFinallysDownTo(bcfLevel);

        code.goto_(breakLabels.peek());
        return null;
    }

    @Override
    public Object visitContinue(Continue node) throws Exception {
        // setline(node); Not needed here...
        if (continueLabels.empty()) {
            throw new ParseException("'continue' not properly in loop", node);
        }

        doFinallysDownTo(bcfLevel);

        code.goto_(continueLabels.peek());
        return Exit;
    }


    @Override
    public Object visitAwait(Await node) throws Exception {
       setline(node);
        if (!fast_locals) {
            throw new ParseException("'await' outside function", node);
        }

        int stackState = saveStack();
        visit(node.getInternalValue());

        yield_count++;
        setLastI(yield_count);
        code.invokestatic(p(Py.class), "getAwaitable", sig(PyObject.class, PyObject.class));
        loadFrame();
        code.swap();
        code.putfield(p(PyFrame.class), "f_yieldfrom", ci(PyObject.class));

        Label restart = new Label();
        yields.addElement(restart);
        code.label(restart);
        restoreLocals();
        restoreStack(stackState);

        loadFrame();
        code.invokestatic(p(Py.class), "yieldFrom", sig(PyObject.class, PyFrame.class));
        code.areturn();
        yield_count++;
        Label nonYieldSection = new Label();
        yields.addElement(nonYieldSection);
        code.label(nonYieldSection);
        restoreLocals();
        restoreStack(stackState);

        // restore return value from subgenerator
        loadFrame();
        code.invokevirtual(p(PyFrame.class), "getf_stacktop", sig(PyObject.class));
        return null;
    }

    /**
     * use the same mechanism as yield, but use two labels to guard the execution, e.g.
     * #1 print(a)
     * #2 yield from b
     * #3 print(x)
     * vtable f_lasti
     * 0 goto #1
     * 1 goto #2
     * 2 goto #3
     *
     * so it can return to yield from repeatly, until f_lasti is modified by the generator
     */
    @Override
    public Object visitYieldFrom(YieldFrom node) throws Exception {
        setline(node);
        if (!fast_locals) {
            throw new ParseException("'yield from' outside function", node);
        }

        int stackState = saveStack();
        visit(node.getInternalValue());

        yield_count++;
        setLastI(yield_count);
        code.invokestatic(p(Py.class), "getYieldFromIter", sig(PyObject.class, PyObject.class));
        loadFrame();
        code.swap();
        code.putfield(p(PyFrame.class), "f_yieldfrom", ci(PyObject.class));
        saveLocals();

        Label restart = new Label();
        yields.addElement(restart);
        code.label(restart);

        loadFrame();
        code.invokestatic(p(Py.class), "yieldFrom", sig(PyObject.class, PyFrame.class));
        code.areturn();
        yield_count++;
        Label nonYieldSection = new Label();
        yields.addElement(nonYieldSection);
        code.label(nonYieldSection);
        restoreLocals();
        restoreStack(stackState);

        // restore return value from subgenerator
        loadFrame();
        code.invokevirtual(p(PyFrame.class), "getf_stacktop", sig(PyObject.class));
        return null;
    }

    @Override
    public Object visitYield(Yield node) throws Exception {
        setline(node);
        if (!fast_locals) {
            throw new ParseException("'yield' outside function", node);
        }

        int stackState = saveStack();

        expr value = node.getInternalValue();
        if (value != null) {
            visit(value);
        } else {
            getNone();
        }

        setLastI(++yield_count);

        saveLocals();
        code.areturn();

        Label restart = new Label();
        yields.addElement(restart);
        code.label(restart);
        restoreLocals();
        restoreStack(stackState);

        loadFrame();
        code.invokevirtual(p(PyFrame.class), "getGeneratorInput", sig(Object.class));
        code.dup();
        code.instanceof_(p(PyException.class));
        Label done2 = new Label();
        code.ifeq(done2);
        code.checkcast(p(Throwable.class));
        code.athrow();
        code.label(done2);
        code.checkcast(p(PyObject.class));

        return null;
    }

    private void stackProduce() {
        stackProduce(p(PyObject.class));
    }

    private void stackProduce(String signature) {
        stack.push(signature);
    }

    private void stackConsume() {
        stackConsume(1);
    }

    private void stackConsume(int numItems) {
        for (int i = 0; i < numItems; i++) {
            stack.pop();
        }
    }

    private int saveStack() throws Exception {
        if (stack.size() > 0) {
            int array = code.getLocal(ci(Object[].class));
            code.iconst(stack.size());
            code.anewarray(p(Object.class));
            code.astore(array);
            ListIterator<String> content = stack.listIterator(stack.size());
            for (int i = 0; content.hasPrevious(); i++) {
                String signature = content.previous();
                if (p(ThreadState.class).equals(signature)) {
                    // Stack: ... threadstate
                    code.pop();
                    // Stack: ...
                } else {
                    code.aload(array);
                    // Stack: |- ... value array
                    code.swap();
                    code.iconst(i++);
                    code.swap();
                    // Stack: |- ... array index value
                    code.aastore();
                    // Stack: |- ...
                }
            }
            return array;
        } else {
            return -1;
        }
    }

    private void restoreStack(int array) throws Exception {
        if (stack.size() > 0) {
            int i = stack.size() - 1;
            for (String signature : stack) {
                if (p(ThreadState.class).equals(signature)) {
                    loadThreadState();
                } else {
                    code.aload(array);
                    // Stack: |- ... array
                    code.iconst(i--);
                    code.aaload();
                    // Stack: |- ... value
                    code.checkcast(signature);
                }
            }
            code.freeLocal(array);
        }
    }

    private void restoreLocals() throws Exception {
        endExceptionHandlers();

        Vector<String> v = code.getActiveLocals();

        loadFrame();
        code.getfield(p(PyFrame.class), "f_savedlocals", ci(Object[].class));

        int locals = code.getLocal(ci(Object[].class));
        code.astore(locals);

        for (int i = 0; i < v.size(); i++) {
            String type = v.elementAt(i);
            if (type == null) {
                continue;
            }
            code.aload(locals);
            code.iconst(i);
            code.aaload();
            code.checkcast(type);
            code.astore(i);
        }
        code.freeLocal(locals);

        restartExceptionHandlers();
    }

    /**
     * Close all the open exception handler ranges. This should be paired with
     * restartExceptionHandlers to delimit internal code that shouldn't be handled by user handlers.
     * This allows us to set variables without the verifier thinking we might jump out of our
     * handling with an exception.
     */
    private void endExceptionHandlers() {
        Label end = new Label();
        code.label(end);
        for (int i = 0; i < exceptionHandlers.size(); ++i) {
            ExceptionHandler handler = exceptionHandlers.elementAt(i);
            handler.exceptionEnds.addElement(end);
        }
    }

    private void restartExceptionHandlers() {
        Label start = new Label();
        code.label(start);
        for (int i = 0; i < exceptionHandlers.size(); ++i) {
            ExceptionHandler handler = exceptionHandlers.elementAt(i);
            handler.exceptionStarts.addElement(start);
        }
    }

    private void saveLocals() throws Exception {
        Vector<String> v = code.getActiveLocals();
        code.iconst(v.size());
        code.anewarray(p(Object.class));
        int locals = code.getLocal(ci(Object[].class));
        code.astore(locals);

        for (int i = 0; i < v.size(); i++) {
            String type = v.elementAt(i);
            if (type == null) {
                continue;
            }
            code.aload(locals);
            code.iconst(i);
            // code.checkcast(code.pool.Class(p(Object.class)));
            if (i == 2222) {
                code.aconst_null();
            } else {
                code.aload(i);
            }
            code.aastore();
        }

        loadFrame();
        code.aload(locals);
        code.putfield(p(PyFrame.class), "f_savedlocals", ci(Object[].class));
        code.freeLocal(locals);
    }

    @Override
    public Object visitReturn(Return node) throws Exception {
        return visitReturn(node, false);
    }

    public Object visitReturn(Return node, boolean inEval) throws Exception {
        setline(node);
        if (!inEval && !fast_locals) {
            throw new ParseException("'return' outside function", node);
        }
        int tmp = 0;
        if (node.getInternalValue() != null) {
            visit(node.getInternalValue());
            if (my_scope.generator) { //&& !(node instanceof LambdaSyntheticReturn)) {
                code.invokestatic(p(Py.class), "StopIteration", sig(PyException.class, PyObject.class));
                code.athrow();
            } else {
                tmp = code.getReturnLocal();
                code.astore(tmp);
            }
        } else if (my_scope.generator) {
            code.invokestatic(p(Py.class), "StopIteration", sig(PyException.class));
            code.athrow();
        }
        if (!my_scope.generator) {
            doFinallysDownTo(0);

            setLastI(-1);

            if (node.getInternalValue() != null) {
                code.aload(tmp);
            } else {
                getNone();
            }
            code.areturn();
        }
        return Exit;
    }

    @Override
    public Object visitRaise(Raise node) throws Exception {
        setline(node);
        if (node.getInternalExc() != null) {
            visit(node.getInternalExc());
            stackProduce();
        }
        if (node.getInternalCause() != null) {
            visit(node.getInternalCause());
            stackProduce();
        }

        if (node.getInternalExc() == null) {
            doRaise();
        } else if (node.getInternalCause() == null) {
            stackConsume();
            code.invokestatic(p(PyException.class), "doRaise", sig(PyException.class, PyObject.class));
        } else {
            stackConsume(2);
            code.invokestatic(p(PyException.class), "doRaise",
                    sig(PyException.class, PyObject.class, PyObject.class));
        }
        code.athrow();
        return Exit;
    }

    /**
     * Return the implied import level, which is different from the argument only if the argument is
     * zero (no leading dots) meaning try relative then absolute (in Python 2), signified by
     * returning level <code>-1</code>.
     */
    private int impliedImportLevel(int level) {
        // already prepared for a future change of DEFAULT_LEVEL
        // TODO: remove the compatibility code
        if (imp.DEFAULT_LEVEL == 0 || level != 0 || module.getFutures().isAbsoluteImportOn()) {
            return level;
        } else {
            return imp.DEFAULT_LEVEL;
        }
    }

    @Override
    public Object visitImport(Import node) throws Exception {
        setline(node);
        for (alias a : node.getInternalNames()) {
            String asname = null;
            if (a.getInternalAsname() != null) {
                String name = a.getInternalName();
                asname = a.getInternalAsname();
                code.ldc(name);
                loadFrame();
                code.iconst(impliedImportLevel(0));
                code.invokestatic(p(imp.class), "importOneAs",
                        sig(PyObject.class, String.class, PyFrame.class, Integer.TYPE));
            } else {
                String name = a.getInternalName();
                asname = name;
                if (asname.indexOf('.') > 0) {
                    asname = asname.substring(0, asname.indexOf('.'));
                }
                code.ldc(name);
                loadFrame();
                code.iconst(impliedImportLevel(0));
                code.invokestatic(p(imp.class), "importOne",
                        sig(PyObject.class, String.class, PyFrame.class, Integer.TYPE));
            }
            set(new Name(a, asname, expr_contextType.Store));
        }
        return null;
    }

    @Override
    public Object visitImportFrom(ImportFrom node) throws Exception {
        Future.checkFromFuture(node); // future stmt support
        setline(node);
        code.ldc(node.getInternalModule());
        java.util.List<alias> aliases = node.getInternalNames();
        if (aliases == null || aliases.size() == 0) {
            throw new ParseException("Internel parser error", node);
        } else if (aliases.size() == 1 && aliases.get(0).getInternalName().equals("*")) {
            if (my_scope.func_level > 0) {
                module.error("import * only allowed at module level", false, node);

                if (my_scope.contains_ns_free_vars) {
                    module.error("import * is not allowed in function '" + my_scope.scope_name
                            + "' because it contains a nested function with free variables", true,
                            node);
                }
            }
            if (my_scope.func_level > 1) {
                module.error("import * is not allowed in function '" + my_scope.scope_name
                        + "' because it is a nested function", true, node);
            }

            loadFrame();
            code.iconst(impliedImportLevel(node.getInternalLevel()));
            code.invokestatic(p(imp.class), "importAll",
                    sig(Void.TYPE, String.class, PyFrame.class, Integer.TYPE));

        } else {
            java.util.List<String> fromNames = new ArrayList<String>(); // [names.size()];
            java.util.List<String> asnames = new ArrayList<String>(); // [names.size()];
            for (int i = 0; i < aliases.size(); i++) {
                fromNames.add(aliases.get(i).getInternalName());
                asnames.add(aliases.get(i).getInternalAsname());
                if (asnames.get(i) == null) {
                    asnames.set(i, fromNames.get(i));
                }
            }
            int strArray = makeStrings(code, fromNames);
            code.aload(strArray);
            code.freeLocal(strArray);

            loadFrame();
            code.iconst(impliedImportLevel(node.getInternalLevel()));
            code.invokestatic(
                    p(imp.class),
                    "importFrom",
                    sig(PyObject[].class, String.class, String[].class, PyFrame.class, Integer.TYPE));
            int tmp = storeTop();
            for (int i = 0; i < aliases.size(); i++) {
                code.aload(tmp);
                code.iconst(i);
                code.aaload();
                set(new Name(aliases.get(i), asnames.get(i), expr_contextType.Store));
            }
            code.freeLocal(tmp);
        }
        return null;
    }

    @Override
    public Object visitGlobal(Global node) throws Exception {
        return null;
    }

    @Override
    public Object visitNonlocal(Nonlocal node) throws Exception {
        return null;
    }

    @Override
    public Object visitAssert(Assert node) throws Exception {
        setline(node);
        Label end_of_assert = new Label();

        /* First do an if __debug__: */
        loadFrame();
        emitGetGlobal("__debug__");

        code.invokevirtual(p(PyObject.class), "__bool__", sig(Boolean.TYPE));

        code.ifeq(end_of_assert);

        /*
         * Now do the body of the assert. If PyObject.__bool__ is true, then the assertion
         * succeeded, the message portion should not be processed. Otherwise, the message will be
         * processed.
         */
        visit(node.getInternalTest());
        code.invokevirtual(p(PyObject.class), "__bool__", sig(Boolean.TYPE));

        /* If evaluation is false, then branch to end of method */
        code.ifne(end_of_assert);

        /* Visit the message part of the assertion, or pass Py.None */
        if (node.getInternalMsg() != null) {
            visit(node.getInternalMsg());
        } else {
            getNone();
        }

        code.invokestatic(p(Py.class), "AssertionError",
                sig(PyException.class, PyObject.class));
        /* Raise assertion error. Only executes this logic if assertion failed */
        code.athrow();

        /* And finally set the label for the end of it all */
        code.label(end_of_assert);

        return null;
    }

    public Object doTest(Label end_of_if, If node, int index) throws Exception {
        Label end_of_suite = new Label();

        setline(node.getInternalTest());
        visit(node.getInternalTest());
        code.invokevirtual(p(PyObject.class), "__bool__", sig(Boolean.TYPE));

        code.ifeq(end_of_suite);

        Object exit = suite(node.getInternalBody());

        if (end_of_if != null && exit == null) {
            code.goto_(end_of_if);
        }

        code.label(end_of_suite);

        if (node.getInternalOrelse() != null) {
            return suite(node.getInternalOrelse()) != null ? exit : null;
        } else {
            return null;
        }
    }

    @Override
    public Object visitIf(If node) throws Exception {
        Label end_of_if = null;
        if (node.getInternalOrelse() != null) {
            end_of_if = new Label();
        }

        Object exit = doTest(end_of_if, node, 0);
        if (end_of_if != null) {
            code.label(end_of_if);
        }
        return exit;
    }

    @Override
    public Object visitIfExp(IfExp node) throws Exception {
        setline(node.getInternalTest());
        Label end = new Label();
        Label end_of_else = new Label();

        visit(node.getInternalTest());
        code.invokevirtual(p(PyObject.class), "__bool__", sig(Boolean.TYPE));

        code.ifeq(end_of_else);
        visit(node.getInternalBody());
        code.goto_(end);

        code.label(end_of_else);
        visit(node.getInternalOrelse());

        code.label(end);

        return null;
    }

    public int beginLoop() {
        continueLabels.push(new Label());
        breakLabels.push(new Label());
        int savebcf = bcfLevel;
        bcfLevel = exceptionHandlers.size();
        return savebcf;
    }

    public void finishLoop(int savebcf) {
        continueLabels.pop();
        breakLabels.pop();
        bcfLevel = savebcf;
    }

    @Override
    public Object visitWhile(While node) throws Exception {
        int savebcf = beginLoop();
        Label continue_loop = continueLabels.peek();
        Label break_loop = breakLabels.peek();

        Label start_loop = new Label();

        code.goto_(continue_loop);
        code.label(start_loop);

        // Do suite
        suite(node.getInternalBody());

        code.label(continue_loop);
        setline(node);

        // Do test
        visit(node.getInternalTest());
        code.invokevirtual(p(PyObject.class), "__bool__", sig(Boolean.TYPE));
        code.ifne(start_loop);

        finishLoop(savebcf);

        if (node.getInternalOrelse() != null) {
            // Do else
            suite(node.getInternalOrelse());
        }
        code.label(break_loop);

        // Probably need to detect "guaranteed exits"
        return null;
    }

    @Override
    public Object visitFor(For node) throws Exception {
        int savebcf = beginLoop();
        Label continue_loop = continueLabels.peek();
        Label break_loop = breakLabels.peek();
        Label start_loop = new Label();
        Label next_loop = new Label();
        Label start = new Label();
        Label end = new Label();
        Label handler = new Label();
        setline(node);

        // parse the list
        visit(node.getInternalIter());

        int iter_tmp = code.getLocal(p(PyObject.class));
        int expr_tmp = code.getLocal(p(PyObject.class));

        // set up the loop iterator
        code.invokevirtual(p(PyObject.class), "__iter__", sig(PyObject.class));
        code.astore(iter_tmp);

        // do check at end of loop. Saves one opcode ;-)
        code.goto_(next_loop);

        code.label(start_loop);
        // set iter variable to current entry in list
        set(node.getInternalTarget(), expr_tmp);

        // evaluate for body
        suite(node.getInternalBody());

        code.label(continue_loop);

        code.label(next_loop);
        code.label(start);
        setline(node);
        // get the next element from the list
        code.aload(iter_tmp);
        code.invokevirtual(p(PyObject.class), "__next__", sig(PyObject.class));
//        code.ldc("__next__");
//        code.invokestatic(p(Py.class), "invoke", sig(PyObject.class, PyObject.class, String.class));

        code.astore(expr_tmp);
        // if no more elements then fall through
        code.aload(expr_tmp);
        // this is still necessary before all builtin __next__ methods throw StopIteration
        code.ifnull(break_loop);
        code.goto_(start_loop);
        code.label(end);
        code.label(handler);
        int exc = code.getLocal(p(Throwable.class));
        code.astore(exc);
        code.aload(exc);
        code.checkcast(p(PyException.class));
        code.getstatic(p(Py.class), "StopIteration", ci(PyObject.class));
        code.invokevirtual(p(PyException.class), "match", sig(Boolean.TYPE, PyObject.class));
        code.ifne(break_loop);
        code.aload(exc);
        code.athrow();
        code.freeLocal(exc);

        finishLoop(savebcf);

        if (node.getInternalOrelse() != null) {
            // Do else clause if provided
            suite(node.getInternalOrelse());
        }

        code.label(break_loop);

        code.freeLocal(iter_tmp);
        code.freeLocal(expr_tmp);

        code.trycatch(start, end, handler, p(PyException.class));
        // Probably need to detect "guaranteed exits"
        return null;
    }

    public void exceptionTest(int exc, Label end_of_exceptions, TryExcept node, int index)
            throws Exception {
        for (int i = 0; i < node.getInternalHandlers().size(); i++) {
            ExceptHandler handler = (ExceptHandler)node.getInternalHandlers().get(i);

            // setline(name);
            Label end_of_self = new Label();

            if (handler.getInternalType() != null) {
                code.aload(exc);
                // get specific exception
                visit(handler.getInternalType());
                code.invokevirtual(p(PyException.class), "match", sig(Boolean.TYPE, PyObject.class));
                code.ifeq(end_of_self);
            } else {
                if (i != node.getInternalHandlers().size() - 1) {
                    throw new ParseException("default 'except:' must be last", handler);
                }
            }

            if (handler.getInternalName() != null) {
                code.aload(exc);
                code.getfield(p(PyException.class), "value", ci(PyObject.class));
                set(new Name(handler, handler.getInternalName(), expr_contextType.Store));
            }

            // do exception body
            suite(handler.getInternalBody());
            code.goto_(end_of_exceptions);
            code.label(end_of_self);
        }
        code.aload(exc);
        code.athrow();
    }

    @Override
    public Object visitTryFinally(TryFinally node) throws Exception {
        Label start = new Label();
        Label end = new Label();
        Label handlerStart = new Label();
        Label finallyEnd = new Label();

        Object ret;

        ExceptionHandler inFinally = new ExceptionHandler(node);

        // Do protected suite
        exceptionHandlers.push(inFinally);

        int excLocal = code.getLocal(p(Throwable.class));
        code.aconst_null();
        code.astore(excLocal);

        code.label(start);
        inFinally.exceptionStarts.addElement(start);

        ret = suite(node.getInternalBody());

        code.label(end);
        inFinally.exceptionEnds.addElement(end);
        inFinally.bodyDone = true;

        exceptionHandlers.pop();

        if (ret == NoExit) {
            inlineFinally(inFinally);
            code.goto_(finallyEnd);
        }

        // Handle any Exceptions that get thrown in suite
        code.label(handlerStart);
        code.astore(excLocal);

        code.aload(excLocal);
        loadFrame();

        code.invokestatic(p(Py.class), "setException",
                sig(PyException.class, Throwable.class, PyFrame.class));
        code.pop();

        inlineFinally(inFinally);
//        popException();
        code.aload(excLocal);
        code.checkcast(p(Throwable.class));
        code.athrow();

        code.label(finallyEnd);

        code.freeLocal(excLocal);

        inFinally.addExceptionHandlers(handlerStart);
        // According to any JVM verifiers, this code block might not return
        return null;
    }

    private void inlineFinally(ExceptionHandler handler) throws Exception {
        if (!handler.bodyDone) {
            // end the previous exception block so inlined finally code doesn't
            // get covered by our exception handler.
            Label end = new Label();
            code.label(end);
            handler.exceptionEnds.addElement(end);
            // also exiting the try: portion of this particular finally
        }
        if (handler.isFinallyHandler()) {
            handler.finalBody(this);
        }
    }

    private void reenterProtectedBody(ExceptionHandler handler) throws Exception {
        // restart exception coverage
        Label restart = new Label();
        code.label(restart);
        handler.exceptionStarts.addElement(restart);
    }

    /**
     * Inline the finally handling code for levels down to the levelth parent (0 means all). This
     * takes care to avoid having more nested finallys catch Exceptions throw by the parent finally
     * code. This also pops off all the handlers above level temporarily.
     */
    private void doFinallysDownTo(int level) throws Exception {
        Stack<ExceptionHandler> poppedHandlers = new Stack<ExceptionHandler>();
        while (exceptionHandlers.size() > level) {
            ExceptionHandler handler = exceptionHandlers.pop();
            inlineFinally(handler);
            poppedHandlers.push(handler);
        }
        while (poppedHandlers.size() > 0) {
            ExceptionHandler handler = poppedHandlers.pop();
            reenterProtectedBody(handler);
            exceptionHandlers.push(handler);
        }
    }

    @Override
    public Object visitTryExcept(TryExcept node) throws Exception {
        Label start = new Label();
        Label end = new Label();
        Label handler_start = new Label();
        Label handler_end = new Label();
        ExceptionHandler handler = new ExceptionHandler();

        code.label(start);
        handler.exceptionStarts.addElement(start);
        exceptionHandlers.push(handler);
        // Do suite
        Object exit = suite(node.getInternalBody());
        exceptionHandlers.pop();
        code.label(end);
        handler.exceptionEnds.addElement(end);

        if (exit == null) {
            code.goto_(handler_end);
        }

        code.label(handler_start);

        loadFrame();

        code.invokestatic(p(Py.class), "setException",
                sig(PyException.class, Throwable.class, PyFrame.class));

        int exc = code.getFinallyLocal(p(Throwable.class));
        code.astore(exc);

        if (node.getInternalOrelse() == null) {
            // No else clause to worry about
            exceptionTest(exc, handler_end, node, 1);
            code.label(handler_end);
        } else {
            // Have else clause
            Label else_end = new Label();
            exceptionTest(exc, else_end, node, 1);
            code.label(handler_end);

            // do else clause
            suite(node.getInternalOrelse());
            code.label(else_end);
        }

        popException();
        code.freeFinallyLocal(exc);
        handler.addExceptionHandlers(handler_start);
        return null;
    }

    @Override
    public Object visitSuite(Suite node) throws Exception {
        return suite(node.getInternalBody());
    }

    public Object suite(java.util.List<stmt> stmts) throws Exception {
        for (stmt s : stmts) {
            Object exit = visit(s);
            if (exit != null) {
                return Exit;
            }
        }
        return null;
    }

    @Override
    public Object visitBoolOp(BoolOp node) throws Exception {
        Label end = new Label();
        visit(node.getInternalValues().get(0));
        for (int i = 1; i < node.getInternalValues().size(); i++) {
            code.dup();
            code.invokevirtual(p(PyObject.class), "__bool__", sig(Boolean.TYPE));
            switch (node.getInternalOp()) {
                case Or:
                    code.ifne(end);
                    break;
                case And:
                    code.ifeq(end);
                    break;
            }
            code.pop();
            visit(node.getInternalValues().get(i));
        }
        code.label(end);
        return null;
    }

    @Override
    public Object visitCompare(Compare node) throws Exception {
        int last = code.getLocal(p(PyObject.class));
        int result = code.getLocal(p(PyObject.class));
        Label end = new Label();

        visit(node.getInternalLeft());
        code.astore(last);

        int n = node.getInternalOps().size();
        for (int i = 0; i < n - 1; i++) {
            visit(node.getInternalComparators().get(i));
            code.aload(last);
            code.swap();
            code.dup();
            code.astore(last);
            visitCmpop(node.getInternalOps().get(i));
            code.dup();
            code.astore(result);
            code.invokevirtual(p(PyObject.class), "__bool__", sig(Boolean.TYPE));
            code.ifeq(end);
        }

        visit(node.getInternalComparators().get(n - 1));
        code.aload(last);
        code.swap();
        visitCmpop(node.getInternalOps().get(n - 1));

        if (n > 1) {
            code.astore(result);
            code.label(end);
            code.aload(result);
        }

        code.aconst_null();
        code.astore(last);
        code.freeLocal(last);
        code.freeLocal(result);
        return null;
    }

    public void visitCmpop(cmpopType op) throws Exception {
        String name = null;
        switch (op) {
            case Eq:
                name = "_eq";
                break;
            case NotEq:
                name = "_ne";
                break;
            case Lt:
                name = "_lt";
                break;
            case LtE:
                name = "_le";
                break;
            case Gt:
                name = "_gt";
                break;
            case GtE:
                name = "_ge";
                break;
            case Is:
                name = "_is";
                break;
            case IsNot:
                name = "_isnot";
                break;
            case In:
                name = "_in";
                break;
            case NotIn:
                name = "_notin";
                break;
        }
        code.invokevirtual(p(PyObject.class), name, sig(PyObject.class, PyObject.class));
    }

    @Override
    public Object visitBinOp(BinOp node) throws Exception {
        visit(node.getInternalLeft());
        stackProduce();
        visit(node.getInternalRight());
        stackConsume();
        String name = null;
        switch (node.getInternalOp()) {
            case Add:
                name = "_add";
                break;
            case Sub:
                name = "_sub";
                break;
            case Mult:
                name = "_mul";
                break;
            case MatMult:
                name = "_matmul";
                break;
            case Div:
                name = "_div";
                break;
            case Mod:
                name = "_mod";
                break;
            case Pow:
                name = "_pow";
                break;
            case LShift:
                name = "_lshift";
                break;
            case RShift:
                name = "_rshift";
                break;
            case BitOr:
                name = "_or";
                break;
            case BitXor:
                name = "_xor";
                break;
            case BitAnd:
                name = "_and";
                break;
            case FloorDiv:
                name = "_floordiv";
                break;
        }

        if (node.getInternalOp() == operatorType.Div && module.getFutures().areDivisionOn()) {
            name = "_truediv";
        }
        code.invokevirtual(p(PyObject.class), name, sig(PyObject.class, PyObject.class));
        return null;
    }

    @Override
    public Object visitUnaryOp(UnaryOp node) throws Exception {
        visit(node.getInternalOperand());
        String name = null;
        switch (node.getInternalOp()) {
            case Invert:
                name = "__invert__";
                break;
            case Not:
                name = "__not__";
                break;
            case UAdd:
                name = "__pos__";
                break;
            case USub:
                name = "__neg__";
                break;
        }
        code.invokevirtual(p(PyObject.class), name, sig(PyObject.class));
        return null;
    }

    @Override
    public Object visitAugAssign(AugAssign node) throws Exception {
        setline(node);

        augmode = expr_contextType.Load;
        visit(node.getInternalTarget());
        int target = storeTop();

        visit(node.getInternalValue());

        code.aload(target);
        code.swap();
        String name = null;
        switch (node.getInternalOp()) {
            case Add:
                name = "_iadd";
                break;
            case Sub:
                name = "_isub";
                break;
            case Mult:
                name = "_imul";
                break;
            case MatMult:
                name = "_imatmul";
                break;
            case Div:
                name = "_idiv";
                break;
            case Mod:
                name = "_imod";
                break;
            case Pow:
                name = "_ipow";
                break;
            case LShift:
                name = "_ilshift";
                break;
            case RShift:
                name = "_irshift";
                break;
            case BitOr:
                name = "_ior";
                break;
            case BitXor:
                name = "_ixor";
                break;
            case BitAnd:
                name = "_iand";
                break;
            case FloorDiv:
                name = "_ifloordiv";
                break;
        }
        if (node.getInternalOp() == operatorType.Div && module.getFutures().areDivisionOn()) {
            name = "_itruediv";
        }
        code.invokevirtual(p(PyObject.class), name, sig(PyObject.class, PyObject.class));
        code.freeLocal(target);

        temporary = storeTop();
        augmode = expr_contextType.Store;
        visit(node.getInternalTarget());
        code.freeLocal(temporary);

        return null;
    }

    static int makeStrings(Code c, Collection<String> names) throws IOException {
        if (names != null) {
            c.iconst(names.size());
        } else {
            c.iconst_0();
        }
        c.anewarray(p(String.class));
        int strings = c.getLocal(ci(String[].class));
        c.astore(strings);
        if (names != null) {
            int i = 0;
            for (String name : names) {
                c.aload(strings);
                c.iconst(i);
                c.ldc(name);
                c.aastore();
                i++;
            }
        }
        return strings;
    }

    public Object invokeNoKeywords(Attribute node, java.util.List<expr> values) throws Exception {
        String name = getName(node.getInternalAttr());
        visit(node.getInternalValue());
        stackProduce();
        code.ldc(name);
        code.invokevirtual(p(PyObject.class), "__getattr__", sig(PyObject.class, String.class));
        loadThreadState();
        stackProduce(p(ThreadState.class));

        switch (values.size()) {
            case 0:
                stackConsume(2); // target + ts
                code.invokevirtual(p(PyObject.class), "__call__",
                        sig(PyObject.class, ThreadState.class));
                break;
            case 1:
                visit(values.get(0));
                stackConsume(2); // target + ts
                code.invokevirtual(p(PyObject.class), "__call__",
                        sig(PyObject.class, ThreadState.class, PyObject.class));
                break;
            case 2:
                visit(values.get(0));
                stackProduce();
                visit(values.get(1));
                stackConsume(3); // target + ts + arguments
                code.invokevirtual(p(PyObject.class), "__call__",
                        sig(PyObject.class, ThreadState.class, PyObject.class, PyObject.class));
                break;
            case 3:
                visit(values.get(0));
                stackProduce();
                visit(values.get(1));
                stackProduce();
                visit(values.get(2));
                stackConsume(4); // target + ts + arguments
                code.invokevirtual(
                        p(PyObject.class),
                        "__call__",
                        sig(PyObject.class, ThreadState.class, PyObject.class, PyObject.class,
                                PyObject.class));
                break;
            case 4:
                visit(values.get(0));
                stackProduce();
                visit(values.get(1));
                stackProduce();
                visit(values.get(2));
                stackProduce();
                visit(values.get(3));
                stackConsume(5); // target + ts + arguments
                code.invokevirtual(
                        p(PyObject.class),
                        "__call__",
                        sig(PyObject.class, ThreadState.class, PyObject.class, PyObject.class,
                                PyObject.class, PyObject.class));
                break;
            default:
                int argArray = makeArray(values);
                code.aload(argArray);
                code.freeLocal(argArray);
                stackConsume(2); // target + ts
                code.invokevirtual(p(PyObject.class), "__call__",
                        sig(PyObject.class, ThreadState.class, PyObject[].class));
                break;
        }
        return null;
    }

    @Override
    public Object visitCall(Call node) throws Exception {
        java.util.List<expr> starargs = new ArrayList<>();
        java.util.List<expr> kwargs = new ArrayList<>();
        java.util.List<String> keys = new ArrayList<String>();
        java.util.List<expr> values = new ArrayList<expr>();
        for (int i = 0; i < node.getInternalArgs().size(); i++) {
            expr arg = node.getInternalArgs().get(i);
            if (arg instanceof Starred) {
                starargs.add(arg);
            } else {
                values.add(arg);
            }
        }

        for (int i = 0; i < node.getInternalKeywords().size(); i++) {
            String key = node.getInternalKeywords().get(i).getInternalArg();
            expr value = node.getInternalKeywords().get(i).getInternalValue();
            if (key == null) {
                kwargs.add(value);
            } else {
                keys.add(key);
                values.add(value);
            }
        }

        if (node.getInternalFunc() instanceof Attribute
                && keys.isEmpty() && starargs.isEmpty() && kwargs.isEmpty()) {
            return invokeNoKeywords((Attribute)node.getInternalFunc(), values);
        }

        visit(node.getInternalFunc());
        stackProduce();

        if (!starargs.isEmpty() || !kwargs.isEmpty()) {
            int argArray = makeArray(values);
            int strArray = makeStrings(code, keys);
            int starargArray = makeArray(starargs);
            int kwArray = makeArray(kwargs);
            code.aload(argArray);
            code.aload(strArray);
            code.aload(starargArray);
            code.aload(kwArray);
            code.freeLocal(strArray);
            stackConsume(); // target
            code.invokevirtual(
                    p(PyObject.class),
                    "_callextra",
                    sig(PyObject.class, PyObject[].class, String[].class, PyObject[].class,
                            PyObject[].class));
            freeArrayRef(argArray);
        } else if (keys.size() > 0) {
            loadThreadState();
            stackProduce(p(ThreadState.class));
            int argArray = makeArray(values);
            int strArray = makeStrings(code, keys);
            code.aload(argArray);
            code.aload(strArray);
            code.freeLocal(strArray);
            stackConsume(2); // target + ts
            code.invokevirtual(p(PyObject.class), "__call__",
                    sig(PyObject.class, ThreadState.class, PyObject[].class, String[].class));
            freeArrayRef(argArray);
        } else {
            loadThreadState();
            stackProduce(p(ThreadState.class));
            switch (values.size()) {
                case 0:
                    stackConsume(2); // target + ts
                    code.invokevirtual(p(PyObject.class), "__call__",
                            sig(PyObject.class, ThreadState.class));
                    break;
                case 1:
                    visit(values.get(0));
                    stackConsume(2); // target + ts
                    code.invokevirtual(p(PyObject.class), "__call__",
                            sig(PyObject.class, ThreadState.class, PyObject.class));
                    break;
                case 2:
                    visit(values.get(0));
                    stackProduce();
                    visit(values.get(1));
                    stackConsume(3); // target + ts + arguments
                    code.invokevirtual(p(PyObject.class), "__call__",
                            sig(PyObject.class, ThreadState.class, PyObject.class, PyObject.class));
                    break;
                case 3:
                    visit(values.get(0));
                    stackProduce();
                    visit(values.get(1));
                    stackProduce();
                    visit(values.get(2));
                    stackConsume(4); // target + ts + arguments
                    code.invokevirtual(
                            p(PyObject.class),
                            "__call__",
                            sig(PyObject.class, ThreadState.class, PyObject.class, PyObject.class,
                                    PyObject.class));
                    break;
                case 4:
                    visit(values.get(0));
                    stackProduce();
                    visit(values.get(1));
                    stackProduce();
                    visit(values.get(2));
                    stackProduce();
                    visit(values.get(3));
                    stackConsume(5); // target + ts + arguments
                    code.invokevirtual(
                            p(PyObject.class),
                            "__call__",
                            sig(PyObject.class, ThreadState.class, PyObject.class, PyObject.class,
                                    PyObject.class, PyObject.class));
                    break;
                default:
                    int argArray = makeArray(values);
                    code.aload(argArray);
                    code.freeLocal(argArray);
                    stackConsume(2); // target + ts
                    code.invokevirtual(p(PyObject.class), "__call__",
                            sig(PyObject.class, ThreadState.class, PyObject[].class));
                    break;
            }
        }
        return null;
    }

    public Object Slice(Subscript node, Slice slice) throws Exception {
        expr_contextType ctx = node.getInternalCtx();
        if (ctx == expr_contextType.AugStore && augmode == expr_contextType.Store) {
            restoreAugTmps(node, 4);
            ctx = expr_contextType.Store;
        } else {
            visit(node.getInternalValue());
            stackProduce();
            if (slice.getInternalLower() != null) {
                visit(slice.getInternalLower());
            } else {
                code.aconst_null();
            }
            stackProduce();
            if (slice.getInternalUpper() != null) {
                visit(slice.getInternalUpper());
            } else {
                code.aconst_null();
            }
            stackProduce();
            if (slice.getInternalStep() != null) {
                visit(slice.getInternalStep());
            } else {
                code.aconst_null();
            }
            stackProduce();

            if (node.getInternalCtx() == expr_contextType.AugStore
                    && augmode == expr_contextType.Load) {
                saveAugTmps(node, 4);
                ctx = expr_contextType.Load;
            }
            stackConsume(4);
        }

        switch (ctx) {
            case Del:
                code.invokevirtual(p(PyObject.class), "__delslice__",
                        sig(Void.TYPE, PyObject.class, PyObject.class, PyObject.class));
                return null;
            case Load:
                code.invokevirtual(p(PyObject.class), "__getslice__",
                        sig(PyObject.class, PyObject.class, PyObject.class, PyObject.class));
                return null;
            case Param:
            case Store:
                code.aload(temporary);
                code.invokevirtual(
                        p(PyObject.class),
                        "__setslice__",
                        sig(Void.TYPE, PyObject.class, PyObject.class, PyObject.class,
                                PyObject.class));
                return null;
        }
        return null;

    }

    @Override
    public Object visitSubscript(Subscript node) throws Exception {
        if (node.getInternalSlice() instanceof Slice) {
            return Slice(node, (Slice)node.getInternalSlice());
        }

        int value = temporary;
        expr_contextType ctx = node.getInternalCtx();
        if (node.getInternalCtx() == expr_contextType.AugStore && augmode == expr_contextType.Store) {
            restoreAugTmps(node, 2);
            ctx = expr_contextType.Store;
        } else {
            visit(node.getInternalValue());
            stackProduce();
            visit(node.getInternalSlice());
            stackConsume();

            if (node.getInternalCtx() == expr_contextType.AugStore
                    && augmode == expr_contextType.Load) {
                saveAugTmps(node, 2);
                ctx = expr_contextType.Load;
            }
        }

        switch (ctx) {
            case Del:
                code.invokevirtual(p(PyObject.class), "__delitem__", sig(Void.TYPE, PyObject.class));
                return null;
            case Load:
                code.invokevirtual(p(PyObject.class), "__getitem__",
                        sig(PyObject.class, PyObject.class));
                return null;
            case Param:
            case Store:
                code.aload(value);
                code.invokevirtual(p(PyObject.class), "__setitem__",
                        sig(Void.TYPE, PyObject.class, PyObject.class));
                return null;
        }
        return null;
    }

    @Override
    public Object visitIndex(Index node) throws Exception {
        traverse(node);
        return null;
    }

    @Override
    public Object visitExtSlice(ExtSlice node) throws Exception {
        int dims = makeArray(node.getInternalDims());
        code.new_(p(PyTuple.class));
        code.dup();
        code.aload(dims);
        code.invokespecial(p(PyTuple.class), "<init>", sig(Void.TYPE, PyObject[].class));
        freeArray(dims);
        return null;
    }

    @Override
    public Object visitAttribute(Attribute node) throws Exception {

        expr_contextType ctx = node.getInternalCtx();
        if (node.getInternalCtx() == expr_contextType.AugStore && augmode == expr_contextType.Store) {
            restoreAugTmps(node, 2);
            ctx = expr_contextType.Store;
        } else {
            visit(node.getInternalValue());
            code.ldc(getName(node.getInternalAttr()));

            if (node.getInternalCtx() == expr_contextType.AugStore
                    && augmode == expr_contextType.Load) {
                saveAugTmps(node, 2);
                ctx = expr_contextType.Load;
            }
        }

        switch (ctx) {
            case Del:
                code.invokevirtual(p(PyObject.class), "__delattr__", sig(Void.TYPE, String.class));
                return null;
            case Load:
                code.invokevirtual(p(PyObject.class), "__getattr__",
                        sig(PyObject.class, String.class));
                return null;
            case Param:
            case Store:
                code.aload(temporary);
                code.invokevirtual(p(PyObject.class), "__setattr__",
                        sig(Void.TYPE, String.class, PyObject.class));
                return null;
        }
        return null;
    }

    public Object seqSet(java.util.List<expr> nodes) throws Exception {
        return seqSet(nodes, nodes.size(), -1);
    }

    public Object seqSet(java.util.List<expr> nodes, int count, int countAfter) throws Exception {
        code.aload(temporary);
        code.iconst(count);
        code.iconst(countAfter);
        code.invokestatic(p(Py.class), "unpackIterator",
                sig(PyObject[].class, PyObject.class, Integer.TYPE, Integer.TYPE));

        int tmp = code.getLocal("[org/python/core/PyObject");
        code.astore(tmp);

        for (int i = 0; i < nodes.size(); i++) {
            code.aload(tmp);
            code.iconst(i);
            code.aaload();
            set(nodes.get(i));
        }
        code.freeLocal(tmp);

        return null;
    }

    public Object seqDel(java.util.List<expr> nodes) throws Exception {
        for (expr e : nodes) {
            visit(e);
        }
        return null;
    }

    private Object checkStarred(java.util.List<expr> elts, PythonTree node) throws Exception {
        boolean foundStarred = false;
        int count = elts.size();
        int countAfter = -1;
        for (int i=0; i<elts.size(); i++) {
            expr elt = elts.get(i);
            if (elt instanceof Starred) {
                if (!foundStarred) {
                    if (i >= 256) {
                            throw new ParseException("too many expressions in star-unpacking assignment", node);
                    }
                    count = i;
                    countAfter = elts.size()-i-1;
                    foundStarred = true;
                } else {
                    throw new ParseException("two starred expressions in assignment", node);
                }
            }
        }
        return seqSet(elts, count, countAfter);
    }

    @Override
    public Object visitTuple(Tuple node) throws Exception {
        if (node.getInternalCtx() == expr_contextType.Store) {
            return checkStarred(node.getInternalElts(), node);
        }

        if (node.getInternalCtx() == expr_contextType.Del) {
            return seqDel(node.getInternalElts());
        }

        if (my_scope.generator) {
            int content = makeArray(node.getInternalElts());
            code.new_(p(PyTuple.class));
            code.dup();
            code.aload(content);
            code.invokespecial(p(PyTuple.class), "<init>", sig(Void.TYPE, PyObject[].class));
            freeArray(content);
        } else {
            code.new_(p(PyTuple.class));
            code.dup();
            loadArray(code, node.getInternalElts());
            code.invokespecial(p(PyTuple.class), "<init>", sig(Void.TYPE, PyObject[].class));
        }
        return null;
    }

    @Override
    public Object visitList(List node) throws Exception {
        if (node.getInternalCtx() == expr_contextType.Store) {
            return checkStarred(node.getInternalElts(), node);
        }
        if (node.getInternalCtx() == expr_contextType.Del) {
            return seqDel(node.getInternalElts());
        }

        if (my_scope.generator) {
            int content = makeArray(node.getInternalElts());
            code.new_(p(PyList.class));
            code.dup();
            code.aload(content);
            code.invokespecial(p(PyList.class), "<init>", sig(Void.TYPE, PyObject[].class));
            freeArray(content);
        } else {
            code.new_(p(PyList.class));
            code.dup();
            loadArray(code, node.getInternalElts());
            code.invokespecial(p(PyList.class), "<init>", sig(Void.TYPE, PyObject[].class));
        }
        return null;
    }

    @Override
    public Object visitListComp(ListComp node) throws Exception {
        code.new_(p(PyList.class));
        code.dup();
        visitInternalGenerators(node, node.getInternalElt(), node.getInternalGenerators());
        code.invokespecial(p(PyList.class), "<init>", sig(Void.TYPE, PyObject.class));
        return null;
    }

    @Override
    public Object visitSetComp(SetComp node) throws Exception {
        code.new_(p(PySet.class));
        code.dup();
        visitInternalGenerators(node, node.getInternalElt(), node.getInternalGenerators());
        code.invokespecial(p(PySet.class), "<init>", sig(Void.TYPE, PyObject.class));
        return null;
    }

    @Override
    public Object visitDictComp(DictComp node) throws Exception {
        code.new_(p(PyDictionary.class));
        code.dup();
        code.invokespecial(p(PyDictionary.class), "<init>", sig(Void.TYPE));
        code.dup();
        java.util.List<expr> kv = Arrays.asList(node.getInternalKey(), node.getInternalValue());
        visitInternalGenerators(node, new Tuple(node, kv, expr_contextType.UNDEFINED),
                node.getInternalGenerators());
        code.invokevirtual(p(PyDictionary.class), "update", sig(Void.TYPE, PyObject.class));
        return null;
    }

    private void finishComp(expr node, java.util.List<expr> args,
            java.util.List<comprehension> generators, String tmp_append) throws Exception {
        set(new Name(node, tmp_append, expr_contextType.Store));

        stmt n = new Expr(node, new Call(node, new Name(node, tmp_append, expr_contextType.Load),
                args, new ArrayList<keyword>()));

        for (int i = generators.size() - 1; i >= 0; i--) {
            comprehension lc = generators.get(i);
            for (int j = lc.getInternalIfs().size() - 1; j >= 0; j--) {
                java.util.List<stmt> body = new ArrayList<stmt>();
                body.add(n);
                n = new If(lc.getInternalIfs().get(j), lc.getInternalIfs().get(j), body, //
                        new ArrayList<stmt>());
            }
            java.util.List<stmt> body = new ArrayList<stmt>();
            body.add(n);
            n = new For(lc, lc.getInternalTarget(), lc.getInternalIter(), body, //
                    new ArrayList<stmt>());
        }
        visit(n);
        java.util.List<expr> targets = new ArrayList<expr>();
        targets.add(new Name(n, tmp_append, expr_contextType.Del));
        visit(new Delete(n, targets));
    }

    @Override
    public Object visitDict(Dict node) throws Exception {
        java.util.List<PythonTree> elts = new ArrayList<PythonTree>();
        java.util.List<expr> keys = node.getInternalKeys();
        java.util.List<expr> vals = node.getInternalValues();
        for (int i = 0; i < keys.size(); i++) {
            elts.add(keys.get(i));
            elts.add(vals.get(i));
        }

        if (my_scope.generator) {
            int content = makeArray(elts);
            code.new_(p(PyDictionary.class));
            code.dup();
            code.aload(content);
            code.invokespecial(p(PyDictionary.class), "<init>", sig(Void.TYPE, PyObject[].class));
            freeArray(content);
        } else {
            code.new_(p(PyDictionary.class));
            code.dup();
            loadArray(code, elts);
            code.invokespecial(p(PyDictionary.class), "<init>", sig(Void.TYPE, PyObject[].class));
        }
        if (vals.size() > keys.size()) {
            for (int i = keys.size(); i < vals.size(); i++) {
                code.dup();
                visit(vals.get(i));
                code.invokevirtual(p(PyDictionary.class), "merge", sig(Void.TYPE, PyObject.class));
            }
        }
        return null;
    }

    @Override
    public Object visitSet(Set node) throws Exception {
        java.util.List<expr> elts = node.getInternalElts();
        java.util.List<expr> stars = new ArrayList<>();
        java.util.List<expr> scalars = new ArrayList<>();
        for (expr e : elts) {
            if (e instanceof Starred) {
                stars.add(e);
            } else {
                scalars.add(e);
            }
        }
        if (my_scope.generator) {
            int content = makeArray(scalars);
            code.new_(p(PySet.class));
            code.dup();
            code.aload(content);
            code.invokespecial(p(PySet.class), "<init>", sig(Void.TYPE, PyObject[].class));
            freeArray(content);
        } else {
            code.new_(p(PySet.class));
            code.dup();
            loadArray(code, scalars);
            code.invokespecial(p(PySet.class), "<init>", sig(Void.TYPE, PyObject[].class));
        }
        for (expr e : stars) {
            code.dup();
            visit(e);
            code.invokevirtual(p(PySet.class), "_update", sig(Void.TYPE, PyObject.class));
        }
        return null;
    }

    @Override
    public Object visitRepr(Repr node) throws Exception {
        visit(node.getInternalValue());
        code.invokevirtual(p(PyObject.class), "__repr__", sig(PyUnicode.class));
        return null;
    }

    // a marker class to distinguish this usage; future generator rewriting may likely
    // want to remove this support
    private class LambdaSyntheticReturn extends Return {

        private LambdaSyntheticReturn(PythonTree tree, expr value) {
            super(tree, value);
        }
    }

    @Override
    public Object visitLambda(Lambda node) throws Exception {
        String name = "<lambda>";

        // Add a synthetic return node onto the outside of suite;
        java.util.List<stmt> bod = new ArrayList<stmt>();
        bod.add(new LambdaSyntheticReturn(node, node.getInternalBody()));
        mod retSuite = new Suite(node, bod);

        setline(node);

        ScopeInfo scope = module.getScopeInfo(node);

        int defaultsArray = makeArray(scope.ac.getDefaults());
        int kwDefaultKeys = makeStrings(code, scope.ac.kw_defaults.keySet());
        int kwDefaultValues = makeArray(new ArrayList<>(scope.ac.kw_defaults.values()));

        code.new_(p(PyFunction.class));

        code.dup();
        code.aload(defaultsArray);
        code.freeLocal(defaultsArray);

        loadFrame();
        code.getfield(p(PyFrame.class), "f_globals", ci(PyObject.class));
        code.swap();

        code.new_(p(PyDictionary.class));
        code.dup();
        code.aload(kwDefaultKeys);
        code.aload(kwDefaultValues);
        code.invokespecial(p(PyDictionary.class), "<init>",
                sig(Void.TYPE, String[].class, PyObject[].class));
        code.freeLocal(kwDefaultKeys);
        code.freeLocal(kwDefaultValues);

        scope.setup_closure();
        scope.dump();
        module.codeConstant(retSuite, name, true, className, false, false, node.getLine(), scope,
                cflags).get(code);

        if (!makeClosure(scope)) {
            code.invokespecial(p(PyFunction.class), "<init>",
                    sig(Void.TYPE, PyObject.class, PyObject[].class, PyDictionary.class, PyCode.class));
        } else {
            code.invokespecial(
                    p(PyFunction.class),
                    "<init>",
                    sig(Void.TYPE, PyObject.class, PyObject[].class, PyDictionary.class, PyCode.class, PyObject[].class));
        }
        return null;
    }

    @Override
    public Object visitEllipsis(Ellipsis node) throws Exception {
        code.getstatic(p(Py.class), "Ellipsis", ci(PyObject.class));
        return null;
    }

    @Override
    public Object visitSlice(Slice node) throws Exception {
        if (node.getInternalLower() == null) {
            getNone();
        } else {
            visit(node.getInternalLower());
        }
        stackProduce();
        if (node.getInternalUpper() == null) {
            getNone();
        } else {
            visit(node.getInternalUpper());
        }
        stackProduce();
        if (node.getInternalStep() == null) {
            getNone();
        } else {
            visit(node.getInternalStep());
        }
        int step = storeTop();
        stackConsume(2);

        code.new_(p(PySlice.class));
        code.dup();
        code.dup2_x2();
        code.pop2();

        code.aload(step);
        code.freeLocal(step);

        code.invokespecial(p(PySlice.class), "<init>",
                sig(Void.TYPE, PyObject.class, PyObject.class, PyObject.class));
        return null;
    }

    @Override
    public Object visitClassDef(ClassDef node) throws Exception {
        ScopeInfo scope = module.getScopeInfo(node);
        String clsName = node.getInternalName();
        String inner = clsName;

        setline(node);
        if (scope.needs_class_closure) {
            scope.needs_class_closure = false;
            inner = "<inner" + clsName + ">";
            String outer = "<outer" + clsName + ">";
            code.new_(p(PyFunction.class));
            code.dup();
            loadFrame();
            code.getfield(p(PyFrame.class), "f_globals", ci(PyObject.class));

            int emptyArray = makeArray(new ArrayList<expr>());
            code.aload(emptyArray);

            code.new_(p(PyDictionary.class));
            code.dup();
            code.invokespecial(p(PyDictionary.class), "<init>",
                    sig(Void.TYPE));

            node.setName(new PyString(inner));

            // get the original parameters
            java.util.List<expr> actualArgs = node.getInternalBases();
            java.util.List<String> kwargs = new ArrayList<>();
            if (node.getInternalKeywords() != null && node.getInternalKeywords().size() > 0) {
                // Assume only keywords parameter is the metaclass
                actualArgs.add(node.getInternalKeywords().get(0).getInternalValue());
                kwargs.add("metaclass");
            }

            java.util.List<stmt> bod = new ArrayList<stmt>();
            String vararg = "__(args)__";
            String kwarg = "__(kw)__";
            // replace inner class parameters
            Starred starred = new Starred(node.getToken(), new Name(node.getToken(), vararg, expr_contextType.Load), expr_contextType.Load);
            node.setBases(new PyList(new PyObject[]{starred}));
            keyword kw = new keyword(node.getToken(), null, new Name(node.getToken(), kwarg, expr_contextType.Load));
            node.setKeywords(new PyList(new PyObject[]{kw}));
            bod.add(node);

            Name innerName = new Name(node, inner, expr_contextType.Load);
            Assign assign = new Assign(node, Arrays.<expr>asList(new Name(node, "__class__", expr_contextType.Store)),
                    innerName);
            bod.add(assign);
            Return _ret = new Return(node.getToken(), innerName);
            bod.add(_ret);
            arguments args = new arguments(node, new ArrayList<arg>(),
                    new arg(node, vararg, null), new ArrayList<arg>(), new ArrayList<expr>(),
                    new arg(node, kwarg, null), new ArrayList<expr>());
            FunctionDef funcdef = new FunctionDef(node.getToken(), outer, args, bod, new ArrayList<expr>());

            ScopeInfo funcScope = scope.up;
            funcScope.setup_closure();
            funcScope.dump();

            module.codeConstant(new Suite(funcdef, bod), outer, true, className, false, false,
                    node.getLine(), funcScope, cflags).get(code);

            code.aconst_null();
            if (!makeClosure(funcScope)) {
                code.invokespecial(p(PyFunction.class), "<init>",
                        sig(Void.TYPE, PyObject.class, PyObject[].class, PyDictionary.class, PyCode.class, PyObject.class));
            } else {
                code.invokespecial(
                        p(PyFunction.class),
                        "<init>",
                        sig(Void.TYPE, PyObject.class, PyObject[].class, PyDictionary.class, PyCode.class, PyObject.class,
                                PyObject[].class));
            }

            int genExp = storeTop();

            code.aload(genExp);
            code.freeLocal(genExp);
            loadThreadState();

            int baseArray = makeArray(actualArgs);
            int kwArray = makeStrings(code, kwargs);

            code.aload(baseArray);
            code.aload(kwArray);

            code.invokevirtual(p(PyObject.class), "__call__",
                    sig(PyObject.class, ThreadState.class, PyObject[].class, String[].class));
            set(new Name(node, clsName, expr_contextType.Store));
            freeArray(emptyArray);

            return null;
        }

        int baseArray = makeArray(node.getInternalBases());

        code.ldc(inner);

        code.aload(baseArray);
        if (node.getInternalKeywords() != null && node.getInternalKeywords().size() > 0) {
            // Assume only keywords parameter is the metaclass
<<<<<<< HEAD
=======
            assert node.getInternalKeywords().get(0).getInternalArg().equals("metaclass");
>>>>>>> 3d3c07ce
            visit(node.getInternalKeywords().get(0).getInternalValue());
        } else {
            code.aconst_null();
        }
<<<<<<< HEAD
=======

        ScopeInfo scope = module.getScopeInfo(node);
>>>>>>> 3d3c07ce

        scope.setup_closure();
        scope.dump();
        // Make code object out of suite

        module.codeConstant(new Suite(node, node.getInternalBody()), inner, false, inner,
                getDocStr(node.getInternalBody()), true, false, node.getLine(), scope, cflags).get(
                code);

        // Make class out of name, bases, and code
        if (!makeClosure(scope)) {
            code.invokestatic(p(Py.class), "makeClass",
                    sig(PyObject.class, String.class, PyObject[].class, PyObject.class, PyCode.class));
        } else {
            code.invokestatic(
                    p(Py.class),
                    "makeClass",
                    sig(PyObject.class, String.class, PyObject[].class, PyObject.class, PyCode.class,
                            PyObject[].class));
        }

        applyDecorators(node.getInternalDecorator_list());

        // Assign this new class to the given name
        set(new Name(node, inner, expr_contextType.Store));
        freeArray(baseArray);
        return null;
    }

    @Override
    public Object visitNum(Num node) throws Exception {
        if (node.getInternalN() instanceof PyInteger || node.getInternalN() instanceof PyLong) {
            module.longConstant(((PyObject)node.getInternalN()).__str__().toString()).get(code);
        } else if (node.getInternalN() instanceof PyFloat) {
            module.floatConstant(((PyFloat)node.getInternalN()).getValue()).get(code);
        } else if (node.getInternalN() instanceof PyComplex) {
            module.complexConstant(((PyComplex)node.getInternalN()).imag).get(code);
        }
        return null;
    }

    private String getName(String name) {
        if (className != null && name.startsWith("__") && !name.endsWith("__")) {
            // remove leading '_' from classname
            int i = 0;
            while (className.charAt(i) == '_') {
                i++;
            }
            return "_" + className.substring(i) + name;
        }
        return name;
    }

    void emitGetGlobal(String name) throws Exception {
        code.ldc(name);
        code.invokevirtual(p(PyFrame.class), "getglobal", sig(PyObject.class, String.class));
    }

    @Override
    public Object visitStarred(Starred node) throws Exception {
        visit(node.getInternalValue());
        return null;
    }

    @Override
    public Object visitNameConstant(NameConstant node) throws Exception {
        String name = node.getInternalValue();
        code.getstatic(p(Py.class), name, ci(PyObject.class));
        return null;
    }

    @Override
    public Object visitName(Name node) throws Exception {
        String name;
        if (fast_locals) {
            name = node.getInternalId();
        } else {
            name = getName(node.getInternalId());
        }

        SymInfo syminf = tbl.get(name);

        expr_contextType ctx = node.getInternalCtx();
        if (ctx == expr_contextType.AugStore) {
            ctx = augmode;
        }

        if (ctx == null) {
            System.out.println("oops");
        }

        switch (ctx) {
            case Load:
                loadFrame();
                if (syminf != null) {
                    int flags = syminf.flags;
                    if ((flags & ScopeInfo.GLOBAL) != 0 || optimizeGlobals
                            && (flags & (ScopeInfo.BOUND | ScopeInfo.CELL | ScopeInfo.FREE)) == 0) {
                        emitGetGlobal(name);
                        return null;
                    }
                    if (fast_locals) {
                        if ((flags & ScopeInfo.CELL) != 0) {
                            code.iconst(syminf.env_index);
                            code.invokevirtual(p(PyFrame.class), "getderef",
                                    sig(PyObject.class, Integer.TYPE));
                            return null;
                        }
                        if ((flags & ScopeInfo.BOUND) != 0) {
                            code.iconst(syminf.locals_index);
                            code.invokevirtual(p(PyFrame.class), "getlocal",
                                    sig(PyObject.class, Integer.TYPE));
                            return null;
                        }
                    }
                    if ((flags & ScopeInfo.FREE) != 0 && (flags & ScopeInfo.BOUND) == 0) {
                        code.iconst(syminf.env_index);
                        code.invokevirtual(p(PyFrame.class), "getderef",
                                sig(PyObject.class, Integer.TYPE));
                        return null;
                    }
                }
                code.ldc(name);
                code.invokevirtual(p(PyFrame.class), "getname", sig(PyObject.class, String.class));
                return null;

            case Param:
            case Store:
                loadFrame();
                if (syminf != null && (syminf.flags & ScopeInfo.GLOBAL) != 0) {
                    code.ldc(name);
                    code.aload(temporary);
                    code.invokevirtual(p(PyFrame.class), "setglobal",
                            sig(Void.TYPE, String.class, PyObject.class));
                } else {
                    if (syminf != null && (syminf.flags & (ScopeInfo.CELL|ScopeInfo.FREE)) != 0) {
                        code.iconst(syminf.env_index);
                        code.aload(temporary);
                        code.invokevirtual(p(PyFrame.class), "setderef",
                                sig(Void.TYPE, Integer.TYPE, PyObject.class));
                        return null;
                    }
                    if (!fast_locals) {
                            code.ldc(name);
                            code.aload(temporary);
                            code.invokevirtual(p(PyFrame.class), "setlocal",
                                    sig(Void.TYPE, String.class, PyObject.class));
                    } else {
                        if (syminf == null) {
                            throw new ParseException("internal compiler error", node);
                        }
                        code.iconst(syminf.locals_index);
                        code.aload(temporary);
                        code.invokevirtual(p(PyFrame.class), "setlocal",
                                sig(Void.TYPE, Integer.TYPE, PyObject.class));
                    }
                }
                return null;
            case Del: {
                loadFrame();
                if (syminf != null && (syminf.flags & ScopeInfo.GLOBAL) != 0) {
                    code.ldc(name);
                    code.invokevirtual(p(PyFrame.class), "delglobal", sig(Void.TYPE, String.class));
                } else {
                    if (!fast_locals) {
                        code.ldc(name);
                        code.invokevirtual(p(PyFrame.class), "dellocal",
                                sig(Void.TYPE, String.class));
                    } else {
                        if (syminf == null) {
                            throw new ParseException("internal compiler error", node);
                        }
                        if ((syminf.flags & (ScopeInfo.FREE|ScopeInfo.CELL)) != 0) {
                            code.iconst(syminf.env_index);
                            code.invokevirtual(p(PyFrame.class), "delderef",
                                    sig(Void.TYPE, Integer.TYPE));
                        } else {
                            code.iconst(syminf.locals_index);
                            code.invokevirtual(p(PyFrame.class), "dellocal",
                                    sig(Void.TYPE, Integer.TYPE));
                        }
                    }
                }
                return null;
            }
        }
        return null;
    }

    @Override
    public Object visitStr(Str node) throws Exception {
        PyString s = (PyString)node.getInternalS();
        if (s instanceof PyUnicode) {
            module.unicodeConstant(s.asString()).get(code);
        } else {
            module.stringConstant(s.asString()).get(code);
        }
        return null;
    }

    private Object visitInternalGenerators(expr node, expr elt,
            java.util.List<comprehension> generators) throws Exception {
        String bound_exp = "_(x)";

        setline(node);

        code.new_(p(PyFunction.class));
        code.dup();
        loadFrame();
        code.getfield(p(PyFrame.class), "f_globals", ci(PyObject.class));

        ScopeInfo scope = module.getScopeInfo(node);

        int emptyArray = makeArray(new ArrayList<expr>());
        code.aload(emptyArray);
        code.new_(p(PyDictionary.class));
        code.dup();
        code.invokespecial(p(PyDictionary.class), "<init>",
                sig(Void.TYPE));

        scope.setup_closure();
        scope.dump();

        stmt n = new Expr(node, new Yield(node, elt));

        expr iter = null;
        for (int i = generators.size() - 1; i >= 0; i--) {
            comprehension comp = generators.get(i);
            for (int j = comp.getInternalIfs().size() - 1; j >= 0; j--) {
                java.util.List<stmt> bod = new ArrayList<stmt>();
                bod.add(n);
                n = new If(comp.getInternalIfs().get(j), comp.getInternalIfs().get(j), bod, //
                        new ArrayList<stmt>());
            }
            java.util.List<stmt> bod = new ArrayList<stmt>();
            bod.add(n);
            if (i != 0) {
                n = new For(comp, comp.getInternalTarget(), comp.getInternalIter(), bod, //
                        new ArrayList<stmt>());
            } else {
                n = new For(comp, comp.getInternalTarget(), new Name(node, bound_exp, //
                        expr_contextType.Load), bod, new ArrayList<stmt>());
                iter = comp.getInternalIter();
            }
        }

        java.util.List<stmt> bod = new ArrayList<stmt>();
        bod.add(n);
        module.codeConstant(new Suite(node, bod), "<genexpr>", true, className, false, false,
                node.getLine(), scope, cflags).get(code);

        code.aconst_null();
        if (!makeClosure(scope)) {
            code.invokespecial(p(PyFunction.class), "<init>",
                    sig(Void.TYPE, PyObject.class, PyObject[].class, PyDictionary.class, PyCode.class, PyObject.class));
        } else {
            code.invokespecial(
                    p(PyFunction.class),
                    "<init>",
                    sig(Void.TYPE, PyObject.class, PyObject[].class, PyDictionary.class, PyCode.class, PyObject.class,
                            PyObject[].class));
        }
        int genExp = storeTop();

        visit(iter);
        code.aload(genExp);
        code.freeLocal(genExp);
        code.swap();
        code.invokevirtual(p(PyObject.class), "__iter__", sig(PyObject.class));
        loadThreadState();
        code.swap();
        code.invokevirtual(p(PyObject.class), "__call__",
                sig(PyObject.class, ThreadState.class, PyObject.class));
        freeArray(emptyArray);

        return null;
    }

    @Override
    public Object visitGeneratorExp(GeneratorExp node) throws Exception {
        String bound_exp = "_(x)";

        setline(node);

        code.new_(p(PyFunction.class));
        code.dup();
        loadFrame();
        code.getfield(p(PyFrame.class), "f_globals", ci(PyObject.class));

        ScopeInfo scope = module.getScopeInfo(node);

        int emptyArray = makeArray(new ArrayList<expr>());
        code.aload(emptyArray);

        code.new_(p(PyDictionary.class));
        code.dup();
        code.invokespecial(p(PyDictionary.class), "<init>",
                sig(Void.TYPE));

        scope.setup_closure();
        scope.dump();

        stmt n = new Expr(node, new Yield(node, node.getInternalElt()));

        expr iter = null;
        for (int i = node.getInternalGenerators().size() - 1; i >= 0; i--) {
            comprehension comp = node.getInternalGenerators().get(i);
            for (int j = comp.getInternalIfs().size() - 1; j >= 0; j--) {
                java.util.List<stmt> bod = new ArrayList<stmt>();
                bod.add(n);
                n = new If(comp.getInternalIfs().get(j), comp.getInternalIfs().get(j), bod, //
                        new ArrayList<stmt>());
            }
            java.util.List<stmt> bod = new ArrayList<stmt>();
            bod.add(n);
            if (i != 0) {
                n = new For(comp, comp.getInternalTarget(), comp.getInternalIter(), bod, //
                        new ArrayList<stmt>());
            } else {
                n = new For(comp, comp.getInternalTarget(), new Name(node, bound_exp, //
                        expr_contextType.Load), bod, new ArrayList<stmt>());
                iter = comp.getInternalIter();
            }
        }

        java.util.List<stmt> bod = new ArrayList<stmt>();
        bod.add(n);
        module.codeConstant(new Suite(node, bod), "<genexpr>", true, className, false, false,
                node.getLine(), scope, cflags).get(code);

        code.aconst_null();
        if (!makeClosure(scope)) {
            code.invokespecial(p(PyFunction.class), "<init>",
                    sig(Void.TYPE, PyObject.class, PyObject[].class, PyDictionary.class, PyCode.class, PyObject.class));
        } else {
            code.invokespecial(
                    p(PyFunction.class),
                    "<init>",
                    sig(Void.TYPE, PyObject.class, PyObject[].class, PyDictionary.class, PyCode.class, PyObject.class,
                            PyObject[].class));
        }
        int genExp = storeTop();

        visit(iter);
        code.aload(genExp);
        code.freeLocal(genExp);
        code.swap();
        code.invokevirtual(p(PyObject.class), "__iter__", sig(PyObject.class));
        loadThreadState();
        code.swap();
        code.invokevirtual(p(PyObject.class), "__call__",
                sig(PyObject.class, ThreadState.class, PyObject.class));
        freeArray(emptyArray);

        return null;
    }

    @Override
    public Object visitAsyncWith(AsyncWith node) throws Exception {
        // AST is converted such that every context only has one item
        withitem item = node.getInternalItems().get(0);
        final Label label_body_start = new Label();
        final Label label_body_end = new Label();
        final Label label_catch = new Label();
        final Label label_end = new Label();

        // mgr = (EXPR)
        visit(item.getInternalContext_expr());

        // wrap the manager with the ContextGuard (or get it directly if it
        // supports the ContextManager interface)
        code.invokestatic(p(AsyncContextGuard.class),
                "getManager", sig(AsyncContextManager.class, PyObject.class));
        code.dup();

        final int mgr_tmp = code.getLocal(p(AsyncContextManager.class));
        code.astore(mgr_tmp);

        // value = mgr.__enter__()
        loadThreadState();
        code.invokeinterface(p(AsyncContextManager.class),
                "__aenter__", sig(PyObject.class, ThreadState.class), true);
        int value_tmp = code.getLocal(p(PyObject.class));
        yield_count++;
        setLastI(yield_count);
        code.invokestatic(p(Py.class), "getAwaitable", sig(PyObject.class, PyObject.class));
        loadFrame();
        code.swap();
        code.putfield(p(PyFrame.class), "f_yieldfrom", ci(PyObject.class));

        Label restart = new Label();
        yields.addElement(restart);
        code.label(restart);

        loadFrame();
        code.invokestatic(p(Py.class), "yieldFrom", sig(PyObject.class, PyFrame.class));
        code.areturn();
        yield_count++;
        Label nonYieldSection = new Label();
        yields.addElement(nonYieldSection);
        code.label(nonYieldSection);

        // restore return value from subgenerator
        loadFrame();
        code.invokevirtual(p(PyFrame.class), "getf_stacktop", sig(PyObject.class));
        code.astore(value_tmp);

        // exc = True # not necessary, since we don't exec finally if exception

        // FINALLY (preparation)
        // ordinarily with a finally, we need to duplicate the code. that's not the case
        // here
        // # The normal and non-local-goto cases are handled here
        // if exc: # implicit
        // exit(None, None, None)
        ExceptionHandler normalExit = new ExceptionHandler() {

            @Override
            public boolean isFinallyHandler() {
                return true;
            }

            @Override
            public void finalBody(CodeCompiler compiler) throws Exception {
                compiler.code.aload(mgr_tmp);
                loadThreadState();
                compiler.code.aconst_null();
                compiler.code.invokeinterface(p(AsyncContextManager.class),
                        "__aexit__", sig(Boolean.TYPE, ThreadState.class, PyException.class), true);
                yield_count++;
                setLastI(yield_count);
                code.invokestatic(p(Py.class), "getAwaitable", sig(PyObject.class, PyObject.class));
                loadFrame();
                code.swap();
                code.putfield(p(PyFrame.class), "f_yieldfrom", ci(PyObject.class));

                Label restart = new Label();
                yields.addElement(restart);
                code.label(restart);

                loadFrame();
                code.invokestatic(p(Py.class), "yieldFrom", sig(PyObject.class, PyFrame.class));
                code.areturn();
                yield_count++;
                Label nonYieldSection = new Label();
                yields.addElement(nonYieldSection);
                code.label(nonYieldSection);

                // restore return value from subgenerator
                loadFrame();
                code.invokevirtual(p(PyFrame.class), "getf_stacktop", sig(PyObject.class));
                compiler.code.pop();
            }
        };
        exceptionHandlers.push(normalExit);

        // try-catch block here
        ExceptionHandler handler = new ExceptionHandler();
        exceptionHandlers.push(handler);
        handler.exceptionStarts.addElement(label_body_start);

        // VAR = value # Only if "as VAR" is present
        code.label(label_body_start);
        if (item.getInternalOptional_vars() != null) {
            set(item.getInternalOptional_vars(), value_tmp);
        }
        code.freeLocal(value_tmp);

        // BLOCK + FINALLY if non-local-goto
        Object blockResult = suite(node.getInternalBody());
        normalExit.bodyDone = true;
        exceptionHandlers.pop();
        exceptionHandlers.pop();
        code.label(label_body_end);
        handler.exceptionEnds.addElement(label_body_end);

        // FINALLY if *not* non-local-goto
        if (blockResult == NoExit) {
            // BLOCK would have generated FINALLY for us if it exited (due to a break,
            // continue or return)
            inlineFinally(normalExit);
            code.goto_(label_end);
        }

        // CATCH
        code.label(label_catch);

        loadFrame();
        code.invokestatic(p(Py.class), "setException",
                sig(PyException.class, Throwable.class, PyFrame.class));
        code.aload(mgr_tmp);
        code.swap();
        loadThreadState();
        code.swap();
        code.invokeinterface(p(AsyncContextManager.class),
                "__aexit__", sig(Boolean.TYPE, ThreadState.class, PyException.class), true);

        yield_count++;
        setLastI(yield_count);
        code.invokestatic(p(Py.class), "getAwaitable", sig(PyObject.class, PyObject.class));
        loadFrame();
        code.swap();
        code.putfield(p(PyFrame.class), "f_yieldfrom", ci(PyObject.class));

        restart = new Label();
        yields.addElement(restart);
        code.label(restart);

        loadFrame();
        code.invokestatic(p(Py.class), "yieldFrom", sig(PyObject.class, PyFrame.class));
        code.areturn();
        yield_count++;
        nonYieldSection = new Label();
        yields.addElement(nonYieldSection);
        code.label(nonYieldSection);

        // restore return value from subgenerator
        loadFrame();
        code.invokevirtual(p(PyFrame.class), "getf_stacktop", sig(PyObject.class));
        // # The exceptional case is handled here
        // exc = False # implicit
        // if not exit(*sys.exc_info()):
        code.ifne(label_end);
        // raise
        // # The exception is swallowed if exit() returns true
        doRaise();
        code.checkcast(p(Throwable.class));
        code.athrow();

        code.label(label_end);
        code.freeLocal(mgr_tmp);

        handler.addExceptionHandlers(label_catch);
        return null;
    }

    @Override
    public Object visitWith(With node) throws Exception {
        // AST is converted such that every context only has one item
        withitem item = node.getInternalItems().get(0);
        final Label label_body_start = new Label();
        final Label label_body_end = new Label();
        final Label label_catch = new Label();
        final Label label_catch_end = new Label();
        final Label label_end = new Label();

        // mgr = (EXPR)
        visit(item.getInternalContext_expr());

        // wrap the manager with the ContextGuard (or get it directly if it
        // supports the ContextManager interface)
        code.invokestatic(Type.getType(ContextGuard.class).getInternalName(),
                contextGuard_getManager.getName(), contextGuard_getManager.getDescriptor());
        code.dup();

        final int mgr_tmp = code.getLocal(Type.getType(ContextManager.class).getInternalName());
        code.astore(mgr_tmp);

        // value = mgr.__enter__()
        loadThreadState();
        code.invokeinterface(Type.getType(ContextManager.class).getInternalName(),
                __enter__.getName(), __enter__.getDescriptor(), true);
        int value_tmp = code.getLocal(p(PyObject.class));
        code.astore(value_tmp);

        // exc = True # not necessary, since we don't exec finally if exception

        // FINALLY (preparation)
        // ordinarily with a finally, we need to duplicate the code. that's not the case
        // here
        // # The normal and non-local-goto cases are handled here
        // if exc: # implicit
        // exit(None, None, None)
        ExceptionHandler normalExit = new ExceptionHandler() {

            @Override
            public boolean isFinallyHandler() {
                return true;
            }

            @Override
            public void finalBody(CodeCompiler compiler) throws Exception {
                compiler.code.aload(mgr_tmp);
                loadThreadState();
                compiler.code.aconst_null();
                compiler.code.invokeinterface(Type.getType(ContextManager.class).getInternalName(),
                        __exit__.getName(), __exit__.getDescriptor(), true);
                compiler.code.pop();
            }
        };
        exceptionHandlers.push(normalExit);

        // try-catch block here
        ExceptionHandler handler = new ExceptionHandler();
        exceptionHandlers.push(handler);
        handler.exceptionStarts.addElement(label_body_start);

        // VAR = value # Only if "as VAR" is present
        code.label(label_body_start);
        if (item.getInternalOptional_vars() != null) {
            set(item.getInternalOptional_vars(), value_tmp);
        }
        code.freeLocal(value_tmp);

        // BLOCK + FINALLY if non-local-goto
        Object blockResult = suite(node.getInternalBody());
        normalExit.bodyDone = true;
        exceptionHandlers.pop();
        exceptionHandlers.pop();
        code.label(label_body_end);
        handler.exceptionEnds.addElement(label_body_end);

        // FINALLY if *not* non-local-goto
        if (blockResult == NoExit) {
            // BLOCK would have generated FINALLY for us if it exited (due to a break,
            // continue or return)
            inlineFinally(normalExit);
            code.goto_(label_end);
        }

        // CATCH
        code.label(label_catch);

        loadFrame();
        code.invokestatic(p(Py.class), "setException",
                sig(PyException.class, Throwable.class, PyFrame.class));
        code.aload(mgr_tmp);
        code.swap();
        loadThreadState();
        code.swap();
        code.invokeinterface(Type.getType(ContextManager.class).getInternalName(),
                __exit__.getName(), __exit__.getDescriptor(), true);
        // # The exceptional case is handled here
        // exc = False # implicit
        // if not exit(*sys.exc_info()):
        code.ifne(label_catch_end);
        // raise
        // # The exception is swallowed if __exit__() returns true
        doRaise();
        code.checkcast(p(Throwable.class));
        code.athrow();

        code.label(label_catch_end);
        popException();
        code.label(label_end);
        code.freeLocal(mgr_tmp);

        handler.addExceptionHandlers(label_catch);
        return null;
    }

    @Override
    protected Object unhandled_node(PythonTree node) throws Exception {
        throw new Exception("Unhandled node " + node);
    }

    /**
     * Data about a given exception range whether a try:finally: or a try:except:. The finally needs
     * to inline the finally block for each exit of the try: section, so we carry around that data
     * for it.
     *
     * Both of these need to stop exception coverage of an area that is either the inlined fin ally
     * of a parent try:finally: or the reentry block after a yield. Thus we keep around a set of
     * exception ranges that the catch block will eventually handle.
     */
    class ExceptionHandler {

        /**
         * Each handler gets several exception ranges, this is because inlined finally exit code
         * shouldn't be covered by the exception handler of that finally block. Thus each time we
         * inline the finally code, we stop one range and then enter a new one.
         *
         * We also need to stop coverage for the recovery of the locals after a yield.
         */
        public Vector<Label> exceptionStarts = new Vector<Label>();
        public Vector<Label> exceptionEnds = new Vector<Label>();
        public boolean bodyDone = false;
        public PythonTree node = null;

        public ExceptionHandler() {}

        public ExceptionHandler(PythonTree n) {
            node = n;
        }

        public boolean isFinallyHandler() {
            return node != null;
        }

        public void addExceptionHandlers(Label handlerStart) throws Exception {
            for (int i = 0; i < exceptionStarts.size(); ++i) {
                Label start = exceptionStarts.elementAt(i);
                Label end = exceptionEnds.elementAt(i);
                // the start and end label has to match
                if (start.getOffset() != end.getOffset()) {
                    code.trycatch(exceptionStarts.elementAt(i), exceptionEnds.elementAt(i),
                            handlerStart, p(Throwable.class));
                }
            }
        }

        public void finalBody(CodeCompiler compiler) throws Exception {
            if (node instanceof TryFinally) {
                suite(((TryFinally)node).getInternalFinalbody());
            }
        }
    }
}<|MERGE_RESOLUTION|>--- conflicted
+++ resolved
@@ -1,7 +1,6 @@
 // Copyright (c) Corporation for National Research Initiatives
 package org.python.compiler;
 
-<<<<<<< HEAD
 import java.io.IOException;
 import java.util.ArrayList;
 import java.util.Arrays;
@@ -13,12 +12,10 @@
 
 import org.antlr.runtime.CommonToken;
 import org.antlr.runtime.Token;
-=======
 import org.objectweb.asm.Label;
 import org.objectweb.asm.Opcodes;
 import org.objectweb.asm.Type;
 import org.objectweb.asm.commons.Method;
->>>>>>> 3d3c07ce
 import org.python.antlr.ParseException;
 import org.python.antlr.PythonTree;
 import org.python.antlr.Visitor;
@@ -31,11 +28,8 @@
 import org.python.core.CompilerFlags;
 import org.python.core.ContextGuard;
 import org.python.core.ContextManager;
-<<<<<<< HEAD
 import org.python.core.PyGenerator;
 import org.python.core.imp;
-=======
->>>>>>> 3d3c07ce
 import org.python.core.Py;
 import org.python.core.PyCode;
 import org.python.core.PyComplex;
@@ -2633,19 +2627,10 @@
         code.aload(baseArray);
         if (node.getInternalKeywords() != null && node.getInternalKeywords().size() > 0) {
             // Assume only keywords parameter is the metaclass
-<<<<<<< HEAD
-=======
-            assert node.getInternalKeywords().get(0).getInternalArg().equals("metaclass");
->>>>>>> 3d3c07ce
             visit(node.getInternalKeywords().get(0).getInternalValue());
         } else {
             code.aconst_null();
         }
-<<<<<<< HEAD
-=======
-
-        ScopeInfo scope = module.getScopeInfo(node);
->>>>>>> 3d3c07ce
 
         scope.setup_closure();
         scope.dump();
