--- conflicted
+++ resolved
@@ -1726,15 +1726,9 @@
 
         code.invokevirtual("org/python/core/PyObject", "__getattr__", "(" + $str + ")" + $pyObj);
 
-<<<<<<< HEAD
-        String tmp_append ="_[" + node.beginLine + "_" + node.beginColumn + "]";
-            
-        set(new Name(tmp_append, Name.Store, node));
-=======
         String tmp_append ="_[" + node.getLine() + "_" + node.getCharPositionInLine() + "]";
 
         set(new Name(node, tmp_append, expr_contextType.Store));
->>>>>>> 5ab4fb99
 
         stmtType n = new Expr(node, new Call(node, new Name(node, tmp_append, expr_contextType.Load), 
                                        new exprType[] { node.elt },
