--- conflicted
+++ resolved
@@ -16,13 +16,9 @@
 
     private boolean isBaseType = true;
 
-<<<<<<< HEAD
-    public ExposedTypeVisitor(Type onType) {
-=======
     private final AnnotationVisitor passthrough;
 
     public ExposedTypeVisitor(Type onType, AnnotationVisitor passthrough) {
->>>>>>> f7e2c5c7
         this.onType = onType;
         this.passthrough = passthrough;
     }
@@ -52,12 +48,9 @@
         handleResult(typeName);
         handleResult(base);
         handleResult(isBaseType);
-<<<<<<< HEAD
-=======
         if (passthrough != null) {
             passthrough.visitEnd();
         }
->>>>>>> f7e2c5c7
     }
 
     public abstract void handleResult(Type base);
