/*
 * Copyright 2000 Finn Bock
 *
 * This program contains material copyrighted by:
 * Copyright (c) Corporation for National Research Initiatives.
 * Originally written by Marc-Andre Lemburg (mal@lemburg.com).
 */
package org.python.modules;

import java.nio.ByteBuffer;
import java.nio.charset.Charset;

import org.python.core.Py;
import org.python.core.PyInteger;
import org.python.core.PyNone;
import org.python.core.PyObject;
import org.python.core.PyString;
import org.python.core.PySystemState;
import org.python.core.PyTuple;
import org.python.core.PyUnicode;
import org.python.core.codecs;

public class _codecs {

    public static void register(PyObject search_function) {
        codecs.register(search_function);
    }

    public static PyTuple lookup(String encoding) {
        return codecs.lookup(encoding);
    }

    public static PyObject lookup_error(String handlerName) {
        return codecs.lookup_error(handlerName);
    }

    public static void register_error(String name, PyObject errorHandler) {
        codecs.register_error(name, errorHandler);
    }

    private static PyTuple decode_tuple(String s, int len) {
        return new PyTuple(new PyUnicode(s), Py.newInteger(len));
    }

    private static PyTuple decode_tuple_str(String s, int len) {
        return new PyTuple(new PyString(s), Py.newInteger(len));
    }

    private static PyTuple encode_tuple(String s, int len) {
        return new PyTuple(Py.java2py(s), Py.newInteger(len));
    }


    /* --- UTF-8 Codec --------------------------------------------------- */
    public static PyTuple utf_8_decode(String str) {
        return utf_8_decode(str, null);
    }

    public static PyTuple utf_8_decode(String str, String errors) {
        return utf_8_decode(str, errors, false);
    }

    public static PyTuple utf_8_decode(String str, String errors, boolean final_) {
        int[] consumed = final_ ? new int[1] : null;
        return decode_tuple(codecs.PyUnicode_DecodeUTF8Stateful(str, errors, consumed),
                            final_ ? consumed[0] : str.length());
    }

    public static PyTuple utf_8_encode(String str) {
        return utf_8_encode(str, null);
    }

    public static PyTuple utf_8_encode(String str, String errors) {
        int size = str.length();
        return encode_tuple(codecs.PyUnicode_EncodeUTF8(str, errors), size);
    }


    /* --- UTF-7 Codec --------------------------------------------------- */
    public static PyTuple utf_7_decode(String str) {
        return utf_7_decode(str, null);
    }

    public static PyTuple utf_7_decode(String str, String errors) {
        int size = str.length();
        return decode_tuple(codecs.PyUnicode_DecodeUTF7(str, errors), size);
    }

    public static PyTuple utf_7_encode(String str) {
        return utf_7_encode(str, null);
    }

    public static PyTuple utf_7_encode(String str, String errors) {
        int size = str.length();
        return encode_tuple(codecs.PyUnicode_EncodeUTF7(str, false, false, errors), size);
    }

    public static PyTuple escape_decode(String str) {
        return escape_decode(str, null);
    }

    public static PyTuple escape_decode(String str, String errors) {
        return decode_tuple_str(PyString.decode_UnicodeEscape(str,
                0,
                str.length(),
                errors,
                true), str.length());
    }

    public static PyTuple escape_encode(String str) {
        return escape_encode(str, null);
    }

    public static PyTuple escape_encode(String str, String errors) {
        return encode_tuple(PyString.encode_UnicodeEscape(str, false),
                str.length());

    }

    /* --- Character Mapping Codec --------------------------------------- */
    public static PyTuple charmap_decode(String str,
            String errors,
            PyObject mapping) {
        return charmap_decode(str, errors, mapping, false);
    }

    public static PyTuple charmap_decode(String str,
            String errors,
            PyObject mapping, boolean ignoreUnmapped) {


        int size = str.length();
        StringBuilder v = new StringBuilder(size);
        for (int i = 0; i < size; i++) {
            char ch = str.charAt(i);
            if (ch > 0xFF) {
                i = codecs.insertReplacementAndGetResume(v,
                        errors,
                        "charmap",
                        str,
                        i,
                        i + 1,
                        "ordinal not in range(255)") - 1;
                continue;
            }
            PyObject w = Py.newInteger(ch);
            PyObject x = mapping.__finditem__(w);
            if (x == null) {
                if (ignoreUnmapped) {
                    v.append(ch);
                } else {
                    i = codecs.insertReplacementAndGetResume(v, errors, "charmap", str, i, i + 1, "no mapping found") - 1;
                }
                continue;
            }
            /* Apply mapping */
            if (x instanceof PyInteger) {
                int value = ((PyInteger) x).getValue();
                if (value < 0 || value > PySystemState.maxunicode) {
                    throw Py.TypeError("character mapping must return " + "integer greater than 0 and less than sys.maxunicode");
                }
                v.append((char) value);
            } else if (x == Py.None) {
                i = codecs.insertReplacementAndGetResume(v,
                        errors,
                        "charmap",
                        str,
                        i,
                        i + 1,
                        "character maps to <undefined>") - 1;
            } else if (x instanceof PyString) {
                v.append(x.toString());
            } else {
                /* wrong return value */
                throw Py.TypeError("character mapping must return " + "integer, None or str");
            }
        }
        return decode_tuple(v.toString(), size);
    }

    // parallel to CPython's PyUnicode_TranslateCharmap
    public static PyTuple translate_charmap(String str,
            String errors,
            PyObject mapping, boolean ignoreUnmapped) {

        int size = str.length();
        StringBuilder v = new StringBuilder(size);
        for (int i = 0; i < size; i++) {
            char ch = str.charAt(i);
            if (ch > 0xFF) {
                i = codecs.insertReplacementAndGetResume(v,
                        errors,
                        "charmap",
                        str,
                        i,
                        i + 1,
                        "ordinal not in range(255)") - 1;
                continue;
            }
            PyObject w = Py.newInteger(ch);
            PyObject x = mapping.__finditem__(w);
            if (x == null) {
                if (ignoreUnmapped) {
                    v.append(ch);
                } else {
                    i = codecs.insertReplacementAndGetResume(v, errors, "charmap", str, i, i + 1, "no mapping found") - 1;
                }
                continue;
            }
            /* Apply mapping */
            if (x instanceof PyInteger) {
                int value = ((PyInteger) x).getValue();
                if (value < 0 || value > PySystemState.maxunicode) {
                    throw Py.TypeError("character mapping must return " + "integer greater than 0 and less than sys.maxunicode");
                }
                v.append((char) value);
            } else if (x == Py.None) {
                i = codecs.insertReplacementAndGetResume(v,
                        errors,
                        "charmap",
                        str,
                        i,
                        i + 1,
                        "character maps to <undefined>") - 1;
            } else if (x instanceof PyUnicode) {
                v.append(x.toString());
            } else {
                /* wrong return value */
                throw Py.TypeError("character mapping must return " + "integer, None or unicode");
            }
        }
        return decode_tuple(v.toString(), size);
    }
    
    
    public static PyTuple charmap_encode(String str, String errors,
            PyObject mapping) {
        //Default to Latin-1
        if (mapping == null) {
            return latin_1_encode(str, errors);
        }
        return charmap_encode_internal(str, errors, mapping, new StringBuilder(str.length()), true);
    }

    private static PyTuple charmap_encode_internal(String str,
            String errors,
            PyObject mapping,
            StringBuilder v,
            boolean letLookupHandleError) {
        int size = str.length();
        for (int i = 0; i < size; i++) {
            char ch = str.charAt(i);
            PyObject w = Py.newInteger(ch);
            PyObject x = mapping.__finditem__(w);
            if (x == null) {
                if (letLookupHandleError) {
                    i = handleBadMapping(str, errors, mapping, v, size, i);
                } else {
                    throw Py.UnicodeEncodeError("charmap",
                            str,
                            i,
                            i + 1,
                            "character maps to <undefined>");
                }
            } else if (x instanceof PyInteger) {
                int value = ((PyInteger) x).getValue();
                if (value < 0 || value > 255) {
                    throw Py.TypeError("character mapping must be in range(256)");
                }
                v.append((char) value);
            } else if (x instanceof PyString && !(x instanceof PyUnicode)) {
                v.append(x.toString());
            } else if (x instanceof PyNone) {
                i = handleBadMapping(str, errors, mapping, v, size, i);
            } else {
                /* wrong return value */
                throw Py.TypeError("character mapping must return " + "integer, None or str");
            }
        }
        return encode_tuple(v.toString(), size);
    }

    private static int handleBadMapping(String str,
            String errors,
            PyObject mapping,
            StringBuilder v,
            int size,
            int i) {
        if (errors != null) {
            if (errors.equals(codecs.IGNORE)) {
                return i;
            } else if (errors.equals(codecs.REPLACE)) {
                charmap_encode_internal("?", errors, mapping, v, false);
                return i;
            } else if (errors.equals(codecs.XMLCHARREFREPLACE)) {
                charmap_encode_internal(codecs.xmlcharrefreplace(i, i + 1, str).toString(), errors, mapping, v, false);
                return i;
            } else if (errors.equals(codecs.BACKSLASHREPLACE)) {
                charmap_encode_internal(codecs.backslashreplace(i, i + 1, str).toString(), errors, mapping, v, false);
                return i;
            }
        }
        PyObject replacement = codecs.encoding_error(errors,
                "charmap",
                str,
                i,
                i + 1,
                "character maps to <undefined>");
        String replStr = replacement.__getitem__(0).toString();
        charmap_encode_internal(replStr, errors, mapping, v, false);
        return codecs.calcNewPosition(size, replacement) - 1;
    }

    public static PyTuple ascii_decode(String str) {
        return ascii_decode(str, null);
    }

    public static PyTuple ascii_decode(String str, String errors) {
        int size = str.length();
        return decode_tuple(codecs.PyUnicode_DecodeASCII(str, size, errors),
                size);
    }

    public static PyTuple ascii_encode(String str) {
        return ascii_encode(str, null);
    }

    public static PyTuple ascii_encode(String str, String errors) {
        int size = str.length();
        return encode_tuple(codecs.PyUnicode_EncodeASCII(str, size, errors),
                size);
    }


    /* --- Latin-1 Codec -------------------------------------------- */
    public static PyTuple latin_1_decode(String str) {
        return latin_1_decode(str, null);
    }

    public static PyTuple latin_1_decode(String str, String errors) {
        int size = str.length();
        return decode_tuple(codecs.PyUnicode_DecodeLatin1(str, size, errors),
                size);
    }

    public static PyTuple latin_1_encode(String str) {
        return latin_1_encode(str, null);
    }

    public static PyTuple latin_1_encode(String str, String errors) {
        int size = str.length();
        return encode_tuple(codecs.PyUnicode_EncodeLatin1(str, size, errors), size);
    }


    /* --- UTF16 Codec -------------------------------------------- */
    public static PyTuple utf_16_encode(String str) {
        return utf_16_encode(str, null);
    }

    public static PyTuple utf_16_encode(String str, String errors) {
        return encode_tuple(encode_UTF16(str, errors, 0), str.length());
    }

    public static PyTuple utf_16_encode(String str, String errors,
            int byteorder) {
        return encode_tuple(encode_UTF16(str, errors, byteorder),
                str.length());
    }

    public static PyTuple utf_16_le_encode(String str) {
        return utf_16_le_encode(str, null);
    }

    public static PyTuple utf_16_le_encode(String str, String errors) {
        return encode_tuple(encode_UTF16(str, errors, -1), str.length());
    }

    public static PyTuple utf_16_be_encode(String str) {
        return utf_16_be_encode(str, null);
    }

    public static PyTuple utf_16_be_encode(String str, String errors) {
        return encode_tuple(encode_UTF16(str, errors, 1), str.length());
    }

    public static String encode_UTF16(String str, String errors, int byteorder) {
        final Charset utf16;
        if (byteorder == 0) {
            utf16 = Charset.forName("UTF-16");
        } else if (byteorder == -1) {
            utf16 = Charset.forName("UTF-16LE");
        } else {
            utf16 = Charset.forName("UTF-16BE");
        }
        final ByteBuffer bbuf = utf16.encode(str);
        final StringBuilder v = new StringBuilder(bbuf.limit());
        while (bbuf.remaining() > 0) {
            int val = bbuf.get();
            if (val < 0) {
                val = 256 + val;
            }
            v.appendCodePoint(val);
        }
        return v.toString();
    }
    
    public static PyTuple utf_16_decode(String str) {
        return utf_16_decode(str, null);
    }

    public static PyTuple utf_16_decode(String str, String errors) {
        return utf_16_decode(str, errors, false);
    }

    public static PyTuple utf_16_decode(String str, String errors, boolean final_) {
        int[] bo = new int[] { 0 };
        int[] consumed = final_ ? new int[1] : null;
        return decode_tuple(decode_UTF16(str, errors, bo, consumed),
                            final_ ? consumed[0] : str.length());
    }

    public static PyTuple utf_16_le_decode(String str) {
        return utf_16_le_decode(str, null);
    }

    public static PyTuple utf_16_le_decode(String str, String errors) {
        return utf_16_le_decode(str, errors, false);
    }
<<<<<<< HEAD

=======
        
>>>>>>> 7939e39b
    public static PyTuple utf_16_le_decode(String str, String errors, boolean final_) {
        int[] bo = new int[] { -1 };
        int[] consumed = final_ ? new int[1] : null;
        return decode_tuple(decode_UTF16(str, errors, bo, consumed),
                            final_ ? consumed[0] : str.length());
    }

    public static PyTuple utf_16_be_decode(String str) {
        return utf_16_be_decode(str, null);
    }
    
    public static PyTuple utf_16_be_decode(String str, String errors) {
        return utf_16_be_decode(str, errors, false);
    }

    public static PyTuple utf_16_be_decode(String str, String errors, boolean final_) {
        int[] bo = new int[] { 1 };
        int[] consumed = final_ ? new int[1] : null;
        return decode_tuple(decode_UTF16(str, errors, bo, consumed),
                            final_ ? consumed[0] : str.length());
    }

    public static PyTuple utf_16_ex_decode(String str) {
        return utf_16_ex_decode(str, null);
    }

    public static PyTuple utf_16_ex_decode(String str, String errors) {
        return utf_16_ex_decode(str, errors, 0);
    }

    public static PyTuple utf_16_ex_decode(String str, String errors, int byteorder) {
        return utf_16_ex_decode(str, errors, byteorder, false);
    }
<<<<<<< HEAD

=======
    
>>>>>>> 7939e39b
    public static PyTuple utf_16_ex_decode(String str, String errors, int byteorder,
                                           boolean final_) {
        int[] bo = new int[] { 0 };
        int[] consumed = final_ ? new int[1] : null;
        String decoded = decode_UTF16(str, errors, bo, consumed);
        return new PyTuple(Py.newString(decoded),
                           Py.newInteger(final_ ? consumed[0] : str.length()),
                           Py.newInteger(bo[0]));
    }

    private static String decode_UTF16(String str,
<<<<<<< HEAD
                                       String errors,
                                       int[] byteorder) {
        return decode_UTF16(str, errors, byteorder, null);
    }

    private static String decode_UTF16(String str, String errors, int[] byteorder,
                                       int[] consumed) {
=======
            String errors,
            int[] byteorder) {
        return decode_UTF16(str, errors, byteorder, null);
    }

        private static String decode_UTF16(String str,
            String errors,
            int[] byteorder,
            int[] consumed) {
>>>>>>> 7939e39b
        int bo = 0;
        if (byteorder != null) {
            bo = byteorder[0];
<<<<<<< HEAD
        // XXX: check for BOM marks
        int size = str.length();
        StringBuffer v = new StringBuffer(size / 2);
        int i;
        for(i = 0; i < size; i += 2) {
            char ch1 = str.charAt(i);
            if(i + 1 == size) {
=======
        }
        int size = str.length();
        StringBuilder v = new StringBuilder(size / 2);
        int i;
        for (i = 0; i < size; i += 2) {
            char ch1 = str.charAt(i);
            if (i + 1 == size) {
>>>>>>> 7939e39b
                if (consumed != null) {
                    break;
                }
                i = codecs.insertReplacementAndGetResume(v,
                        errors,
                        "utf-16",
                        str,
                        i,
                        i + 1,
                        "truncated data");
                continue;
            }
            char ch2 = str.charAt(i + 1);
            if (ch1 == 0xFE && ch2 == 0xFF) {
                bo = 1;
                continue;
            } else if (ch1 == 0xFF && ch2 == 0xFE) {
                bo = -1;
                continue;
            }
            int W1;
            if (bo == -1) {
                W1 = (ch2 << 8 | ch1);
            } else {
                W1 = (ch1 << 8 | ch2);
            }

            if (W1 < 0xD800 || W1 > 0xDFFF) {
                v.appendCodePoint(W1);
                continue;
            } else if (W1 >= 0xD800 && W1 <= 0xDBFF && i < size - 1) {
                i += 2;
                char ch3 = str.charAt(i);
                char ch4 = str.charAt(i + 1);
                int W2;
                if (bo == -1) {
                    W2 = (ch4 << 8 | ch3);
                } else {
                    W2 = (ch3 << 8 | ch4);
                }
                if (W2 >= 0xDC00 && W2 <= 0xDFFF) {
                    int U = (((W1 & 0x3FF) << 10) | (W2 & 0x3FF)) + 0x10000;
                    v.appendCodePoint(U);
                    continue;
                }
                i = codecs.insertReplacementAndGetResume(v,
                        errors,
                        "utf-16",
                        str,
                        i,
                        i + 1,
                        "illegal UTF-16 surrogate");
                continue;
            }

            i = codecs.insertReplacementAndGetResume(v,
                    errors,
                    "utf-16",
                    str,
                    i,
                    i + 1,
                    "illegal encoding");
        }
<<<<<<< HEAD

        if(byteorder != null)
            byteorder[0] = bo;
        if (consumed != null) {
            consumed[0] = i;
        }

=======
        if (byteorder != null) {
            byteorder[0] = bo;
        }
        if (consumed != null) {
            consumed[0] = i;
        }
>>>>>>> 7939e39b
        return v.toString();
    }

    /* --- RawUnicodeEscape Codec ----------------------------------------- */
    public static PyTuple raw_unicode_escape_encode(String str) {
        return raw_unicode_escape_encode(str, null);
    }

    public static PyTuple raw_unicode_escape_encode(String str,
            String errors) {
        return encode_tuple(codecs.PyUnicode_EncodeRawUnicodeEscape(str,
                errors, false),
                str.length());
    }

    public static PyTuple raw_unicode_escape_decode(String str) {
        return raw_unicode_escape_decode(str, null);
    }

    public static PyTuple raw_unicode_escape_decode(String str,
            String errors) {
        return decode_tuple(codecs.PyUnicode_DecodeRawUnicodeEscape(str,
                errors),
                str.length());
    }

    /* --- UnicodeEscape Codec -------------------------------------------- */
    public static PyTuple unicode_escape_encode(String str) {
        return unicode_escape_encode(str, null);
    }

    public static PyTuple unicode_escape_encode(String str, String errors) {
        return encode_tuple(PyString.encode_UnicodeEscape(str, false),
                str.length());
    }

    public static PyTuple unicode_escape_decode(String str) {
        return unicode_escape_decode(str, null);
    }

    public static PyTuple unicode_escape_decode(String str, String errors) {
        int n = str.length();
        return decode_tuple(PyString.decode_UnicodeEscape(str,
                0,
                n,
                errors,
                true), n);
    }

    /* --- UnicodeInternal Codec ------------------------------------------ */
    public static PyTuple unicode_internal_encode(String str) {
        return unicode_internal_encode(str, null);
    }

    public static PyTuple unicode_internal_encode(String str, String errors) {
        return encode_tuple(str, str.length());
    }

    public static PyTuple unicode_internal_decode(String str) {
        return unicode_internal_decode(str, null);
    }

    public static PyTuple unicode_internal_decode(String str, String errors) {
        return decode_tuple(str, str.length());
    }
}
<|MERGE_RESOLUTION|>--- conflicted
+++ resolved
@@ -427,11 +427,7 @@
     public static PyTuple utf_16_le_decode(String str, String errors) {
         return utf_16_le_decode(str, errors, false);
     }
-<<<<<<< HEAD
-
-=======
         
->>>>>>> 7939e39b
     public static PyTuple utf_16_le_decode(String str, String errors, boolean final_) {
         int[] bo = new int[] { -1 };
         int[] consumed = final_ ? new int[1] : null;
@@ -465,11 +461,7 @@
     public static PyTuple utf_16_ex_decode(String str, String errors, int byteorder) {
         return utf_16_ex_decode(str, errors, byteorder, false);
     }
-<<<<<<< HEAD
-
-=======
     
->>>>>>> 7939e39b
     public static PyTuple utf_16_ex_decode(String str, String errors, int byteorder,
                                            boolean final_) {
         int[] bo = new int[] { 0 };
@@ -481,15 +473,6 @@
     }
 
     private static String decode_UTF16(String str,
-<<<<<<< HEAD
-                                       String errors,
-                                       int[] byteorder) {
-        return decode_UTF16(str, errors, byteorder, null);
-    }
-
-    private static String decode_UTF16(String str, String errors, int[] byteorder,
-                                       int[] consumed) {
-=======
             String errors,
             int[] byteorder) {
         return decode_UTF16(str, errors, byteorder, null);
@@ -499,19 +482,9 @@
             String errors,
             int[] byteorder,
             int[] consumed) {
->>>>>>> 7939e39b
         int bo = 0;
         if (byteorder != null) {
             bo = byteorder[0];
-<<<<<<< HEAD
-        // XXX: check for BOM marks
-        int size = str.length();
-        StringBuffer v = new StringBuffer(size / 2);
-        int i;
-        for(i = 0; i < size; i += 2) {
-            char ch1 = str.charAt(i);
-            if(i + 1 == size) {
-=======
         }
         int size = str.length();
         StringBuilder v = new StringBuilder(size / 2);
@@ -519,7 +492,6 @@
         for (i = 0; i < size; i += 2) {
             char ch1 = str.charAt(i);
             if (i + 1 == size) {
->>>>>>> 7939e39b
                 if (consumed != null) {
                     break;
                 }
@@ -583,22 +555,12 @@
                     i + 1,
                     "illegal encoding");
         }
-<<<<<<< HEAD
-
-        if(byteorder != null)
+        if (byteorder != null) {
             byteorder[0] = bo;
+        }
         if (consumed != null) {
             consumed[0] = i;
         }
-
-=======
-        if (byteorder != null) {
-            byteorder[0] = bo;
-        }
-        if (consumed != null) {
-            consumed[0] = i;
-        }
->>>>>>> 7939e39b
         return v.toString();
     }
 
