// Copyright (c) Corporation for National Research Initiatives
package org.python.core;

import java.util.AbstractSet;
<<<<<<< HEAD
import java.util.Collection;
import java.util.Enumeration;
import java.util.Hashtable;
import java.util.Iterator;
=======
import java.util.ArrayList;
import java.util.Collection;
import java.util.concurrent.ConcurrentHashMap;
import java.util.Iterator;
import java.util.List;
>>>>>>> 4e5f85d3
import java.util.Map;
import java.util.Set;
import java.util.Map.Entry;

/**
 * A builtin python dictionary.
 */

public class PyDictionary extends PyObject implements Map {

    //~ BEGIN GENERATED REGION -- DO NOT EDIT SEE gexpose.py
    /* type info */

    public static final String exposed_name="dict";

    public static void typeSetup(PyObject dict,PyType.Newstyle marker) {
        class exposed___ne__ extends PyBuiltinMethodNarrow {

            exposed___ne__(PyObject self,PyBuiltinFunction.Info info) {
                super(self,info);
            }

            public PyBuiltinFunction bind(PyObject self) {
                return new exposed___ne__(self,info);
            }

            public PyObject __call__(PyObject arg0) {
                PyObject ret=((PyDictionary)self).dict___ne__(arg0);
                if (ret==null)
                    return Py.NotImplemented;
                return ret;
            }

        }
        dict.__setitem__("__ne__",new PyMethodDescr("__ne__",PyDictionary.class,1,1,new exposed___ne__(null,null)));
        class exposed___eq__ extends PyBuiltinMethodNarrow {

            exposed___eq__(PyObject self,PyBuiltinFunction.Info info) {
                super(self,info);
            }

            public PyBuiltinFunction bind(PyObject self) {
                return new exposed___eq__(self,info);
            }

            public PyObject __call__(PyObject arg0) {
                PyObject ret=((PyDictionary)self).dict___eq__(arg0);
                if (ret==null)
                    return Py.NotImplemented;
                return ret;
            }

        }
        dict.__setitem__("__eq__",new PyMethodDescr("__eq__",PyDictionary.class,1,1,new exposed___eq__(null,null)));
        class exposed___lt__ extends PyBuiltinMethodNarrow {

            exposed___lt__(PyObject self,PyBuiltinFunction.Info info) {
                super(self,info);
            }

            public PyBuiltinFunction bind(PyObject self) {
                return new exposed___lt__(self,info);
            }

            public PyObject __call__(PyObject arg0) {
                PyObject ret=((PyDictionary)self).dict___lt__(arg0);
                if (ret==null)
                    return Py.NotImplemented;
                return ret;
            }

        }
        dict.__setitem__("__lt__",new PyMethodDescr("__lt__",PyDictionary.class,1,1,new exposed___lt__(null,null)));
        class exposed___gt__ extends PyBuiltinMethodNarrow {

            exposed___gt__(PyObject self,PyBuiltinFunction.Info info) {
                super(self,info);
            }

            public PyBuiltinFunction bind(PyObject self) {
                return new exposed___gt__(self,info);
            }

            public PyObject __call__(PyObject arg0) {
                PyObject ret=((PyDictionary)self).dict___gt__(arg0);
                if (ret==null)
                    return Py.NotImplemented;
                return ret;
            }

        }
        dict.__setitem__("__gt__",new PyMethodDescr("__gt__",PyDictionary.class,1,1,new exposed___gt__(null,null)));
        class exposed___ge__ extends PyBuiltinMethodNarrow {

            exposed___ge__(PyObject self,PyBuiltinFunction.Info info) {
                super(self,info);
            }

            public PyBuiltinFunction bind(PyObject self) {
                return new exposed___ge__(self,info);
            }

            public PyObject __call__(PyObject arg0) {
                PyObject ret=((PyDictionary)self).dict___ge__(arg0);
                if (ret==null)
                    return Py.NotImplemented;
                return ret;
            }

        }
        dict.__setitem__("__ge__",new PyMethodDescr("__ge__",PyDictionary.class,1,1,new exposed___ge__(null,null)));
        class exposed___le__ extends PyBuiltinMethodNarrow {

            exposed___le__(PyObject self,PyBuiltinFunction.Info info) {
                super(self,info);
            }

            public PyBuiltinFunction bind(PyObject self) {
                return new exposed___le__(self,info);
            }

            public PyObject __call__(PyObject arg0) {
                PyObject ret=((PyDictionary)self).dict___le__(arg0);
                if (ret==null)
                    return Py.NotImplemented;
                return ret;
            }

        }
        dict.__setitem__("__le__",new PyMethodDescr("__le__",PyDictionary.class,1,1,new exposed___le__(null,null)));
        class exposed___cmp__ extends PyBuiltinMethodNarrow {

            exposed___cmp__(PyObject self,PyBuiltinFunction.Info info) {
                super(self,info);
            }

            public PyBuiltinFunction bind(PyObject self) {
                return new exposed___cmp__(self,info);
            }

            public PyObject __call__(PyObject arg0) {
                int ret=((PyDictionary)self).dict___cmp__(arg0);
                if (ret==-2) {
                    throw Py.TypeError("dict"+".__cmp__(x,y) requires y to be '"+"dict"+"', not a '"+(arg0).getType().fastGetName()+"'");
                }
                return Py.newInteger(ret);
            }

        }
        dict.__setitem__("__cmp__",new PyMethodDescr("__cmp__",PyDictionary.class,1,1,new exposed___cmp__(null,null)));
        class exposed___getitem__ extends PyBuiltinMethodNarrow {

            exposed___getitem__(PyObject self,PyBuiltinFunction.Info info) {
                super(self,info);
            }

            public PyBuiltinFunction bind(PyObject self) {
                return new exposed___getitem__(self,info);
            }

            public PyObject __call__(PyObject arg0) {
                PyObject ret=((PyDictionary)self).dict___finditem__(arg0);
                if (ret==null)
                    throw Py.KeyError(arg0.toString());
                return ret;
            }

        }
        dict.__setitem__("__getitem__",new PyMethodDescr("__getitem__",PyDictionary.class,1,1,new exposed___getitem__(null,null)));
        class exposed_fromkeys extends PyBuiltinMethodNarrow {

            exposed_fromkeys(PyObject self,PyBuiltinFunction.Info info) {
                super(self,info);
            }

            public PyBuiltinFunction bind(PyObject self) {
                return new exposed_fromkeys(self,info);
            }

            public PyObject __call__(PyObject arg0,PyObject arg1) {
                return dict_fromkeys((PyType)getSelf(),arg0,arg1);
            }

            public PyObject __call__(PyObject arg0) {
                return dict_fromkeys((PyType)getSelf(),arg0);
            }

        }
        dict.__setitem__("fromkeys",new PyClassMethodDescr("fromkeys",PyDictionary.class,1,2,new exposed_fromkeys(null,null)));
        class exposed_get extends PyBuiltinMethodNarrow {

            exposed_get(PyObject self,PyBuiltinFunction.Info info) {
                super(self,info);
            }

            public PyBuiltinFunction bind(PyObject self) {
                return new exposed_get(self,info);
            }

            public PyObject __call__(PyObject arg0,PyObject arg1) {
                return((PyDictionary)self).dict_get(arg0,arg1);
            }

            public PyObject __call__(PyObject arg0) {
                return((PyDictionary)self).dict_get(arg0);
            }

        }
        dict.__setitem__("get",new PyMethodDescr("get",PyDictionary.class,1,2,new exposed_get(null,null)));
        class exposed_setdefault extends PyBuiltinMethodNarrow {

            exposed_setdefault(PyObject self,PyBuiltinFunction.Info info) {
                super(self,info);
            }

            public PyBuiltinFunction bind(PyObject self) {
                return new exposed_setdefault(self,info);
            }

            public PyObject __call__(PyObject arg0,PyObject arg1) {
                return((PyDictionary)self).dict_setdefault(arg0,arg1);
            }

            public PyObject __call__(PyObject arg0) {
                return((PyDictionary)self).dict_setdefault(arg0);
            }

        }
        dict.__setitem__("setdefault",new PyMethodDescr("setdefault",PyDictionary.class,1,2,new exposed_setdefault(null,null)));
        class exposed_pop extends PyBuiltinMethodNarrow {

            exposed_pop(PyObject self,PyBuiltinFunction.Info info) {
                super(self,info);
            }

            public PyBuiltinFunction bind(PyObject self) {
                return new exposed_pop(self,info);
            }

            public PyObject __call__(PyObject arg0,PyObject arg1) {
                return((PyDictionary)self).dict_pop(arg0,arg1);
            }

            public PyObject __call__(PyObject arg0) {
                return((PyDictionary)self).dict_pop(arg0);
            }

        }
        dict.__setitem__("pop",new PyMethodDescr("pop",PyDictionary.class,1,2,new exposed_pop(null,null)));
        class exposed_popitem extends PyBuiltinMethodNarrow {

            exposed_popitem(PyObject self,PyBuiltinFunction.Info info) {
                super(self,info);
            }

            public PyBuiltinFunction bind(PyObject self) {
                return new exposed_popitem(self,info);
            }

            public PyObject __call__() {
                return((PyDictionary)self).dict_popitem();
            }

        }
        dict.__setitem__("popitem",new PyMethodDescr("popitem",PyDictionary.class,0,0,new exposed_popitem(null,null)));
        class exposed_has_key extends PyBuiltinMethodNarrow {

            exposed_has_key(PyObject self,PyBuiltinFunction.Info info) {
                super(self,info);
            }

            public PyBuiltinFunction bind(PyObject self) {
                return new exposed_has_key(self,info);
            }

            public PyObject __call__(PyObject arg0) {
                return Py.newBoolean(((PyDictionary)self).dict_has_key(arg0));
            }

        }
        dict.__setitem__("has_key",new PyMethodDescr("has_key",PyDictionary.class,1,1,new exposed_has_key(null,null)));
        class exposed___contains__ extends PyBuiltinMethodNarrow {

            exposed___contains__(PyObject self,PyBuiltinFunction.Info info) {
                super(self,info);
            }

            public PyBuiltinFunction bind(PyObject self) {
                return new exposed___contains__(self,info);
            }

            public PyObject __call__(PyObject arg0) {
                return Py.newBoolean(((PyDictionary)self).dict___contains__(arg0));
            }

        }
        dict.__setitem__("__contains__",new PyMethodDescr("__contains__",PyDictionary.class,1,1,new exposed___contains__(null,null)));
        class exposed___len__ extends PyBuiltinMethodNarrow {

            exposed___len__(PyObject self,PyBuiltinFunction.Info info) {
                super(self,info);
            }

            public PyBuiltinFunction bind(PyObject self) {
                return new exposed___len__(self,info);
            }

            public PyObject __call__() {
                return Py.newInteger(((PyDictionary)self).dict___len__());
            }

        }
        dict.__setitem__("__len__",new PyMethodDescr("__len__",PyDictionary.class,0,0,new exposed___len__(null,null)));
        class exposed___setitem__ extends PyBuiltinMethodNarrow {

            exposed___setitem__(PyObject self,PyBuiltinFunction.Info info) {
                super(self,info);
            }

            public PyBuiltinFunction bind(PyObject self) {
                return new exposed___setitem__(self,info);
            }

            public PyObject __call__(PyObject arg0,PyObject arg1) {
                ((PyDictionary)self).dict___setitem__(arg0,arg1);
                return Py.None;
            }

        }
        dict.__setitem__("__setitem__",new PyMethodDescr("__setitem__",PyDictionary.class,2,2,new exposed___setitem__(null,null)));
        class exposed___delitem__ extends PyBuiltinMethodNarrow {

            exposed___delitem__(PyObject self,PyBuiltinFunction.Info info) {
                super(self,info);
            }

            public PyBuiltinFunction bind(PyObject self) {
                return new exposed___delitem__(self,info);
            }

            public PyObject __call__(PyObject arg0) {
                ((PyDictionary)self).dict___delitem__(arg0);
                return Py.None;
            }

        }
        dict.__setitem__("__delitem__",new PyMethodDescr("__delitem__",PyDictionary.class,1,1,new exposed___delitem__(null,null)));
        class exposed_keys extends PyBuiltinMethodNarrow {

            exposed_keys(PyObject self,PyBuiltinFunction.Info info) {
                super(self,info);
            }

            public PyBuiltinFunction bind(PyObject self) {
                return new exposed_keys(self,info);
            }

            public PyObject __call__() {
                return((PyDictionary)self).dict_keys();
            }

        }
        dict.__setitem__("keys",new PyMethodDescr("keys",PyDictionary.class,0,0,new exposed_keys(null,null)));
        class exposed_update extends PyBuiltinMethodNarrow {

            exposed_update(PyObject self,PyBuiltinFunction.Info info) {
                super(self,info);
            }

            public PyBuiltinFunction bind(PyObject self) {
                return new exposed_update(self,info);
            }

            public PyObject __call__(PyObject arg0) {
                ((PyDictionary)self).dict_update(arg0);
                return Py.None;
            }

        }
        dict.__setitem__("update",new PyMethodDescr("update",PyDictionary.class,1,1,new exposed_update(null,null)));
        class exposed_itervalues extends PyBuiltinMethodNarrow {

            exposed_itervalues(PyObject self,PyBuiltinFunction.Info info) {
                super(self,info);
            }

            public PyBuiltinFunction bind(PyObject self) {
                return new exposed_itervalues(self,info);
            }

            public PyObject __call__() {
                return((PyDictionary)self).dict_itervalues();
            }

        }
        dict.__setitem__("itervalues",new PyMethodDescr("itervalues",PyDictionary.class,0,0,new exposed_itervalues(null,null)));
        class exposed_iteritems extends PyBuiltinMethodNarrow {

            exposed_iteritems(PyObject self,PyBuiltinFunction.Info info) {
                super(self,info);
            }

            public PyBuiltinFunction bind(PyObject self) {
                return new exposed_iteritems(self,info);
            }

            public PyObject __call__() {
                return((PyDictionary)self).dict_iteritems();
            }

        }
        dict.__setitem__("iteritems",new PyMethodDescr("iteritems",PyDictionary.class,0,0,new exposed_iteritems(null,null)));
        class exposed_iterkeys extends PyBuiltinMethodNarrow {

            exposed_iterkeys(PyObject self,PyBuiltinFunction.Info info) {
                super(self,info);
            }

            public PyBuiltinFunction bind(PyObject self) {
                return new exposed_iterkeys(self,info);
            }

            public PyObject __call__() {
                return((PyDictionary)self).dict_iterkeys();
            }

        }
        dict.__setitem__("iterkeys",new PyMethodDescr("iterkeys",PyDictionary.class,0,0,new exposed_iterkeys(null,null)));
        class exposed_items extends PyBuiltinMethodNarrow {

            exposed_items(PyObject self,PyBuiltinFunction.Info info) {
                super(self,info);
            }

            public PyBuiltinFunction bind(PyObject self) {
                return new exposed_items(self,info);
            }

            public PyObject __call__() {
                return((PyDictionary)self).dict_items();
            }

        }
        dict.__setitem__("items",new PyMethodDescr("items",PyDictionary.class,0,0,new exposed_items(null,null)));
        class exposed_values extends PyBuiltinMethodNarrow {

            exposed_values(PyObject self,PyBuiltinFunction.Info info) {
                super(self,info);
            }

            public PyBuiltinFunction bind(PyObject self) {
                return new exposed_values(self,info);
            }

            public PyObject __call__() {
                return((PyDictionary)self).dict_values();
            }

        }
        dict.__setitem__("values",new PyMethodDescr("values",PyDictionary.class,0,0,new exposed_values(null,null)));
        class exposed_clear extends PyBuiltinMethodNarrow {

            exposed_clear(PyObject self,PyBuiltinFunction.Info info) {
                super(self,info);
            }

            public PyBuiltinFunction bind(PyObject self) {
                return new exposed_clear(self,info);
            }

            public PyObject __call__() {
                ((PyDictionary)self).dict_clear();
                return Py.None;
            }

        }
        dict.__setitem__("clear",new PyMethodDescr("clear",PyDictionary.class,0,0,new exposed_clear(null,null)));
        class exposed_copy extends PyBuiltinMethodNarrow {

            exposed_copy(PyObject self,PyBuiltinFunction.Info info) {
                super(self,info);
            }

            public PyBuiltinFunction bind(PyObject self) {
                return new exposed_copy(self,info);
            }

            public PyObject __call__() {
                return((PyDictionary)self).dict_copy();
            }

        }
        dict.__setitem__("copy",new PyMethodDescr("copy",PyDictionary.class,0,0,new exposed_copy(null,null)));
        class exposed___iter__ extends PyBuiltinMethodNarrow {

            exposed___iter__(PyObject self,PyBuiltinFunction.Info info) {
                super(self,info);
            }

            public PyBuiltinFunction bind(PyObject self) {
                return new exposed___iter__(self,info);
            }

            public PyObject __call__() {
                return((PyDictionary)self).dict___iter__();
            }

        }
        dict.__setitem__("__iter__",new PyMethodDescr("__iter__",PyDictionary.class,0,0,new exposed___iter__(null,null)));
        class exposed___hash__ extends PyBuiltinMethodNarrow {

            exposed___hash__(PyObject self,PyBuiltinFunction.Info info) {
                super(self,info);
            }

            public PyBuiltinFunction bind(PyObject self) {
                return new exposed___hash__(self,info);
            }

            public PyObject __call__() {
                return Py.newInteger(((PyDictionary)self).dict_hashCode());
            }

        }
        dict.__setitem__("__hash__",new PyMethodDescr("__hash__",PyDictionary.class,0,0,new exposed___hash__(null,null)));
        class exposed___repr__ extends PyBuiltinMethodNarrow {

            exposed___repr__(PyObject self,PyBuiltinFunction.Info info) {
                super(self,info);
            }

            public PyBuiltinFunction bind(PyObject self) {
                return new exposed___repr__(self,info);
            }

            public PyObject __call__() {
                return new PyString(((PyDictionary)self).dict_toString());
            }

        }
        dict.__setitem__("__repr__",new PyMethodDescr("__repr__",PyDictionary.class,0,0,new exposed___repr__(null,null)));
        class exposed___init__ extends PyBuiltinMethod {

            exposed___init__(PyObject self,PyBuiltinFunction.Info info) {
                super(self,info);
            }

            public PyBuiltinFunction bind(PyObject self) {
                return new exposed___init__(self,info);
            }

            public PyObject __call__(PyObject[]args) {
                return __call__(args,Py.NoKeywords);
            }

            public PyObject __call__(PyObject[]args,String[]keywords) {
                ((PyDictionary)self).dict_init(args,keywords);
                return Py.None;
            }

        }
        dict.__setitem__("__init__",new PyMethodDescr("__init__",PyDictionary.class,-1,-1,new exposed___init__(null,null)));
        dict.__setitem__("__new__",new PyNewWrapper(PyDictionary.class,"__new__",-1,-1) {

                                                                                            public PyObject new_impl(boolean init,PyType subtype,PyObject[]args,String[]keywords) {
                                                                                                PyDictionary newobj;
                                                                                                if (for_type==subtype) {
                                                                                                    newobj=new PyDictionary();
                                                                                                    if (init)
                                                                                                        newobj.dict_init(args,keywords);
                                                                                                } else {
                                                                                                    newobj=new PyDictionaryDerived(subtype);
                                                                                                }
                                                                                                return newobj;
                                                                                            }

                                                                                        });
    }
    //~ END GENERATED REGION -- DO NOT EDIT SEE gexpose.py

    protected final Map<PyObject, PyObject> table;

    /**
     * Create an empty dictionary.
     */
    public PyDictionary() {
        this(new ConcurrentHashMap<PyObject, PyObject>());
    }

    /**
     * For derived types
     * @param subtype
     */
    public PyDictionary(PyType subtype) {
        super(subtype);
        table = new ConcurrentHashMap<PyObject, PyObject>();
    }

    /**
     * Create an new dictionary which is based on the hashtable.
     * @param t  the hashtable used. The supplied hashtable is used as
     *           is and must only contain PyObject key:value pairs.
     */
    public PyDictionary(Map<PyObject, PyObject> t) {
        table = new ConcurrentHashMap<PyObject, PyObject>(t);
    }

     /**
     * Create an new dictionary which is based on the map and for derived types.
     * @param subtype
     * @param t  the hashtable used. The supplied hashtable is used as
     *           is and must only contain PyObject key:value pairs.
     */
    public PyDictionary(PyType subtype, Map<PyObject, PyObject> t) {
        super(subtype);
        table = new ConcurrentHashMap<PyObject, PyObject>(t);
    }

        
    /**
     * Create a new dictionary with the element as content.
     * @param elements The initial elements that is inserted in the
     *                 dictionary. Even numbered elements are keys,
     *                 odd numbered elements are values.
     */
    public PyDictionary(PyObject elements[]) {
        this();
        for (int i = 0; i < elements.length; i+=2) {
            table.put(elements[i], elements[i+1]);
        }
    }

    final protected void dict_init(PyObject[] args,String[] kwds) {
        int nargs = args.length - kwds.length;
        if (nargs > 1)
            throw PyBuiltinFunction.DefaultInfo.unexpectedCall(
                    nargs,
                    false,
                    exposed_name,
                    0,
                    1);
        if (nargs == 1) {
            PyObject src = args[0];
            if (src.__findattr__("keys") != null)
                this.update(src);
            else {
                PyObject pairs = Py.iter(src, "iteration over non-sequence -not");
                PyObject pair;
                int cnt = 0;
                for (; (pair = pairs.__iternext__()) != null; cnt++) {
                    try {
                        pair = PySequence.fastSequence(pair, "");
                    } catch(PyException e) {
                        if (Py.matchException(e, Py.TypeError))
                            throw Py.TypeError("cannot convert dictionary update "+
                                    "sequence element #"+cnt+" to a sequence");
                        throw e;
                    }
                    int n;
                    if ((n = pair.__len__()) != 2) {
                        throw Py.ValueError("dictionary update sequence element #"+cnt+
                             " has length "+n+"; 2 is required");
                    }
                    dict___setitem__(pair.__getitem__(0), pair.__getitem__(1));
                }
            }
        }
        for(int i = 0; i < kwds.length; i++) {
            dict___setitem__(Py.newString(kwds[i]), args[nargs + i]);
        }        
    }
    public static PyObject fromkeys(PyObject keys) {
        return fromkeys(keys, null);
    }

    public static PyObject fromkeys(PyObject keys, PyObject value) {
        return dict_fromkeys(PyType.fromClass(PyDictionary.class), keys, value);
    }

    final static PyObject dict_fromkeys(PyType type, PyObject keys) {
        return dict_fromkeys(type, keys, null);
    }

    final static PyObject dict_fromkeys(PyType type, PyObject keys, PyObject value) {
        if (value == null) {
            value = Py.None;
        }
        PyObject d = type.__call__();
        for (PyObject o : keys.asIterable()) {
            d.__setitem__(o, value);
        }
        return d;
    }



    /* commenting this out -- PyObject.safeRepr() does the same thing, and this one
       messes up subclasses of dict.  XXX: delete all of this if this turns out okay.

    public String safeRepr() throws PyIgnoreMethodTag {
        return "'dict' object";
    }
    */

    public int __len__() {
        return dict___len__();
    }

    final int dict___len__() {
        return table.size();
    }

    public boolean __nonzero__() {
        return dict___nonzero__();
    }

    final boolean dict___nonzero__() {
        return table.size() != 0;
    }

    public PyObject __finditem__(int index) {
        throw Py.TypeError("loop over non-sequence");
    }

    public PyObject __finditem__(PyObject key) {
        return dict___finditem__(key);
    }

    final PyObject dict___finditem__(PyObject key) {
        return table.get(key);
    }

    public void __setitem__(PyObject key, PyObject value) {
        dict___setitem__(key,value);
    }

    final void dict___setitem__(PyObject key, PyObject value)  {
        table.put(key, value);
    }

    public void __delitem__(PyObject key) {
        dict___delitem__(key);
    }

    final void dict___delitem__(PyObject key) {
        Object ret = table.remove(key);
        if (ret == null)
            throw Py.KeyError(key.toString());
    }

    public PyObject __iter__() {
        return dict___iter__();
    }

    final PyObject dict___iter__() {
        return iterkeys();
    }

    public String toString() {
        return dict_toString();
    }

    final String dict_toString() {
        ThreadState ts = Py.getThreadState();
        if (!ts.enterRepr(this)) {
            return "{...}";
        }

        StringBuffer buf = new StringBuffer("{");

        for (Entry<PyObject, PyObject> entry : table.entrySet()) {
            buf.append((entry.getKey()).__repr__().toString());
            buf.append(": ");
            buf.append((entry.getValue()).__repr__().toString());
            buf.append(", ");
        }
        if(buf.length() > 1){
            buf.delete(buf.length() - 2, buf.length());
        }
        buf.append("}");

        ts.exitRepr(this);
        return buf.toString();
    }

    public PyObject __eq__(PyObject ob_other) {
        return dict___eq__(ob_other);
    }

    final PyObject dict___eq__(PyObject ob_other) {               
        PyType thisType = getType();
        PyType otherType = ob_other.getType();
        if (otherType != thisType && !thisType.isSubType(otherType) 
                && !otherType.isSubType(thisType)) {
            return null;
        }
        PyDictionary other = (PyDictionary)ob_other;
        int an = table.size();
        int bn = other.table.size();
        if (an != bn)
            return Py.False;

        PyList akeys = keys();
        for (int i=0; i<an; i++) {
            PyObject akey = akeys.pyget(i);
            PyObject bvalue = other.__finditem__(akey);
            if (bvalue == null)
                return Py.False;
            PyObject avalue = __finditem__(akey);
            if (!avalue._eq(bvalue).__nonzero__())
                return Py.False;
        }
        return Py.True;
    }

    public PyObject __ne__(PyObject ob_other) {
        return dict___ne__(ob_other);
    }

    final PyObject dict___ne__(PyObject ob_other) {
        PyObject eq_result = __eq__(ob_other);
        if (eq_result == null) return null;
        return eq_result.__not__();
    }
    
    final PyObject dict___lt__(PyObject ob_other){
    	int result = __cmp__(ob_other);
    	if(result == -2){
    		return null;
    	}
    	return result < 0 ? Py.True : Py.False;
    }
    
    final PyObject dict___gt__(PyObject ob_other){
    	int result = __cmp__(ob_other);
    	if(result == -2){
    		return null;
    	}
    	return result > 0 ? Py.True : Py.False;
    }
    
    final PyObject dict___le__(PyObject ob_other){
    	int result = __cmp__(ob_other);
    	if(result == -2){
    		return null;
    	}
    	return result <= 0 ? Py.True : Py.False;
    }
    
    final PyObject dict___ge__(PyObject ob_other){
    	int result = __cmp__(ob_other);
    	if(result == -2){
    		return null;
    	}
    	return result >= 0 ? Py.True : Py.False;
    }

    public int __cmp__(PyObject ob_other) {
        return dict___cmp__(ob_other);
    }

    final int dict___cmp__(PyObject ob_other) {
        PyType thisType = getType();
        PyType otherType = ob_other.getType();
        if (otherType != thisType && !thisType.isSubType(otherType) 
                && !otherType.isSubType(thisType)) {
            return -2;
        }
        PyDictionary other = (PyDictionary)ob_other;
        int an = table.size();
        int bn = other.table.size();
        if (an < bn) return -1;
        if (an > bn) return 1;

        PyList akeys = keys();
        PyList bkeys = other.keys();

        akeys.sort();
        bkeys.sort();

        for (int i=0; i<bn; i++) {
            PyObject akey = akeys.pyget(i);
            PyObject bkey = bkeys.pyget(i);
            int c = akey._cmp(bkey);
            if (c != 0)
                return c;

            PyObject avalue = __finditem__(akey);
            PyObject bvalue = other.__finditem__(bkey);
            if(avalue == null){
                if(bvalue == null){
                    continue;
                }
                return -3;
            }else if(bvalue == null){
                return -3;
            }
            c = avalue._cmp(bvalue);
            if (c != 0)
                return c;
        }
        return 0;
    }

    /**
     * Return true if the key exist in the dictionary.
     */
    public boolean has_key(PyObject key) {
        return dict_has_key(key);
    }

    final boolean dict_has_key(PyObject key) {
        return table.containsKey(key);
    }

    public boolean __contains__(PyObject o) {
        return dict___contains__(o);
    }

    final boolean dict___contains__(PyObject o) {
        return dict_has_key(o);
    }

    /**
     * Return this[key] if the key exists in the mapping, default_object
     * is returned otherwise.
     *
     * @param key            the key to lookup in the dictionary.
     * @param default_object the value to return if the key does not
     *                       exists in the mapping.
     */
    public PyObject get(PyObject key, PyObject default_object) {
        return dict_get(key,default_object);
    }

    final PyObject dict_get(PyObject key, PyObject default_object) {
        PyObject o = dict___finditem__(key);
        if (o == null)
            return default_object;
        else
            return o;
    }

    /**
     * Return this[key] if the key exists in the mapping, None
     * is returned otherwise.
     *
     * @param key  the key to lookup in the dictionary.
     */
    public PyObject get(PyObject key) {
        return dict_get(key);
    }

    final PyObject dict_get(PyObject key) {
        return get(key, Py.None);
    }

    /**
     * Return a shallow copy of the dictionary.
     */
    public PyDictionary copy() {
        return dict_copy();
    }

    final PyDictionary dict_copy() {
        return new PyDictionary(table); // no need to clone()
    }

    /**
     * Remove all items from the dictionary.
     */
    public void clear() {
        dict_clear();
    }

    final void dict_clear() {
        table.clear();
    }

    /**
     * Insert all the key:value pairs from <code>d</code> into
     * this dictionary.
     */
    public void update(PyObject d) {
        dict_update(d);
    }

    final void dict_update(PyObject d) {
        if (d instanceof PyDictionary) {
            do_update((PyDictionary)d);
        } else if (d instanceof PyStringMap) {
            do_update(d,((PyStringMap)d).keys());
        } else {
            do_update(d,d.invoke("keys"));
        }

    }

    private void do_update(PyDictionary d) {
        table.putAll(d.table);
    }

    private void do_update(PyObject d, PyObject keys) {
        for (PyObject key : keys.asIterable()) {
            __setitem__(key, d.__getitem__(key));
        }
    }

    /**
     * Return this[key] if the key exist, otherwise insert key with
     * a None value and return None.
     *
     * @param key   the key to lookup in the dictionary.
     */
    public PyObject setdefault(PyObject key) {
        return dict_setdefault(key);
    }

    final PyObject dict_setdefault(PyObject key) {
        return setdefault(key, Py.None);
    }

    /**
     * Return this[key] if the key exist, otherwise insert key with
     * the value of failobj and return failobj
     *
     * @param key     the key to lookup in the dictionary.
     * @param failobj the default value to insert in the dictionary
     *                if key does not already exist.
     */
    public PyObject setdefault(PyObject key, PyObject failobj) {
        return dict_setdefault(key,failobj);
    }

    final PyObject dict_setdefault(PyObject key, PyObject failobj) {
        PyObject o = __finditem__(key);
        if (o == null) {
            __setitem__(key, o = failobj);
        }
        return o;
    }
    
    /**
     * Return a value based on key
     * from the dictionary.
     */
    public PyObject pop(PyObject key) {
        return dict_pop(key);
    }

    final PyObject dict_pop(PyObject key) {
        if (!table.containsKey(key)) {
            throw Py.KeyError("popitem(): dictionary is empty");
        }
        return table.remove(key);
    }

    /**
     * Return a value based on key
     * from the dictionary or default if that key is not found.
     */
    public PyObject pop(PyObject key, PyObject defaultValue) {
        return dict_pop(key, defaultValue);
    }

    final PyObject dict_pop(PyObject key, PyObject defaultValue) {
        if (!table.containsKey(key)) {
            return defaultValue;
        }
        return table.remove(key);
    }


    /**
     * Return a random (key, value) tuple pair and remove the pair
     * from the dictionary.
     */
    public PyObject popitem() {
        return dict_popitem();
    }

    final PyObject dict_popitem() {
        Iterator it = table.entrySet().iterator();
        if (!it.hasNext())
            throw Py.KeyError("popitem(): dictionary is empty");
<<<<<<< HEAD
        PyObject key = (PyObject) keys.nextElement();
        PyObject val = (PyObject) table.get(key);
        table.remove(key);
        return new PyTuple(key, val);
=======
        Entry entry = (Entry)it.next();
        PyTuple tuple = new PyTuple(
                (PyObject)entry.getKey(), (PyObject)entry.getValue());
        it.remove();
        return tuple;
>>>>>>> 4e5f85d3
    }

    /**
     * Return a copy of the dictionarys list of (key, value) tuple
     * pairs.
     */
    public PyList items() {
        return dict_items();
    }

    final PyList dict_items() {
<<<<<<< HEAD
        java.util.Enumeration ek = table.keys();
        java.util.Enumeration ev = table.elements();
        int n = table.size();
        PyObject[] elements = new PyObject[n];
        for(int i = 0; i < n; i++) {
            elements[i] = new PyTuple((PyObject)ek.nextElement(), (PyObject)ev.nextElement());
=======
        List<PyObject> list = new ArrayList<PyObject>(table.size());
        for (Entry<PyObject, PyObject> entry : table.entrySet()) {
            list.add(new PyTuple(entry.getKey(), entry.getValue()));
>>>>>>> 4e5f85d3
        }
        return new PyList(list);
    }

    /**
     * Return a copy of the dictionarys list of keys.
     */
    public PyList keys() {
        return dict_keys();
    }

    final PyList dict_keys() {
<<<<<<< HEAD
        java.util.Enumeration e = table.keys();
        int n = table.size();
        PyObject[] elements = new PyObject[n];

        for (int i=0; i<n; i++) {
            elements[i] = (PyObject)e.nextElement();
        }
        return new PyList(elements);
=======
        return new PyList(new ArrayList(table.keySet()));
>>>>>>> 4e5f85d3
    }

    final PyList dict_values() {
        return new PyList(new ArrayList(table.values()));
    }

    /**
     * Return an interator over (key, value) pairs.
     */
    public PyObject iteritems() {
        return dict_iteritems();
    }

    final PyObject dict_iteritems() {
        return new ItemsIter(table.entrySet());
    }

    /**
     * Return an interator over (key, value) pairs.
     */
    public PyObject iterkeys() {
        return dict_iterkeys();
    }

    final PyObject dict_iterkeys() {
        return new ValuesIter(table.keySet());
    }

    /**
     * Return an interator over (key, value) pairs.
     */
    public PyObject itervalues() {
        return dict_itervalues();
    }

    final PyObject dict_itervalues() {
        return new ValuesIter(table.values());
    }

    public int hashCode() {
        return dict_hashCode();
    }

    final int dict_hashCode() {
        throw Py.TypeError("unhashable type");
    }

    public boolean isSequenceType() {
        return false;
    }

<<<<<<< HEAD
    /* The following methods implement the java.util.Map interface
=======
    class ValuesIter extends PyIterator {
        private final Iterator iterator;
        public ValuesIter(Collection c) {
            this.iterator = c.iterator();
        }

        public PyObject __iternext__() {
            if (!iterator.hasNext())
                return null;
            return (PyObject)iterator.next();
        }
    }

    class ItemsIter extends PyIterator {
        private Iterator iterator;
        public ItemsIter(Set s) {
            this.iterator = s.iterator();
        }
        
        public PyObject __iternext__() {
        if (!iterator.hasNext())
            return null;
        Entry entry =  (Entry)iterator.next();
        return new PyTuple(new PyObject[] 
        { (PyObject)entry.getKey(), (PyObject)entry.getValue() });
        }
    }

        /* The following methods implement the java.util.Map interface
>>>>>>> 4e5f85d3
    which allows PyDictionary to be passed to java methods that take
    java.util.Map as a parameter.  Basically, the Map methods are a
    wrapper around the PyDictionary's Map container stored in member
    variable 'table'. These methods simply convert java Object to
    PyObjects on insertion, and PyObject to Objects on retrieval. */

    /** @see java.util.Map#entrySet() */
    public Set entrySet() {
        return new PyMapEntrySet(table.entrySet());
    }

    /** @see java.util.Map#keySet() */
    public Set keySet() {
        return new PyMapKeyValSet(table.keySet());
    }

    /** Return a copy of the dictionarys list of values. */
    public Collection values() {
        return new PyMapKeyValSet(table.values());
    }

  
    /** @see java.util.Map#putAll(Map map) */
    public void putAll(Map map) {
        Iterator i = map.entrySet().iterator();
        while (i.hasNext()) {
<<<<<<< HEAD
            Map.Entry entry = (Map.Entry)i.next();
=======
            Entry entry = (Entry)i.next();
>>>>>>> 4e5f85d3
            table.put(Py.java2py(entry.getKey()), Py.java2py(entry.getValue()));
        }
    }

    /** @see java.util.Map#remove(Object key) */
    public Object remove(Object key) {
        return tojava(table.remove(Py.java2py(key)));
    }

    /** @see java.util.Map#put(Object key, Object value) */
    public Object put(Object key, Object value) {
        return tojava(table.put(Py.java2py(key), Py.java2py(value)));
    }

    /** @see java.util.Map#get(Object key) */
    public Object get(Object key) {
        return tojava(table.get(Py.java2py(key)));
    }

    /** @see java.util.Map#containsValue(Object key) */
    public boolean containsValue(Object value) {
        return table.containsValue(Py.java2py(value));
    }
<<<<<<< HEAD

    /** @see java.util.Map#containsValue(Object key) */
    public boolean containsKey(Object key) {
        return table.containsKey(Py.java2py(key));
    }
    
    /** @see java.util.Map#isEmpty() */
    public boolean isEmpty() {
        return table.isEmpty();
    }
    
    /** @see java.util.Map#size() */
    public int size() {
        return table.size();
    }

    /** Convert return values to java objects */
    static final Object tojava(Object val) {
        return val == null ? null : ((PyObject)val).__tojava__(Object.class);
    }
}

/**
 * Wrapper for a Map.Entry object returned from the java.util.Set
 * object which in turn is returned by the entrySet method of
 * java.util.Map.  This is needed to correctly convert from PyObjects
 * to java Objects.  Note that we take care in the equals and hashCode
 * methods to make sure these methods are consistent with Map.Entry
 * objects that contain java Objects for a value so that on the java
 * side they can be reliable compared.
 */
class PyToJavaMapEntry implements Map.Entry {

    private Map.Entry entry;

    /** Create a copy of the Map.Entry with Py.None coverted to null */
    PyToJavaMapEntry(Map.Entry entry) {
        this.entry = entry;
    }
    
    public boolean equals(Object o) {
        if (o == null || !(o instanceof Map.Entry)) return false;
        Map.Entry me = new JavaToPyMapEntry((Map.Entry)o);
        return o.equals(me);
    }

    public Object getKey() {
        return PyDictionary.tojava(entry.getKey());
    }
    
    public Object getValue() {
        return PyDictionary.tojava(entry.getValue());
    }

    public int hashCode() {
        // formula for the hash code is taken from the Map.Entry documentation.
        // Given the source we assume that key is not null.
        Object val = entry.getValue();
        return getKey().hashCode() ^ (val == null ? 0 : val.hashCode());
    }

    public Object setValue(Object value) {
        return entry.setValue(Py.java2py(value));
    }

    public Map.Entry getEntry() {
        return entry;
    }

}

/**
 * MapEntry Object for java MapEntry objects passed to the
 * java.util.Set interface which is returned by the entrySet method of
 * PyDictionary. Essentially like PyTojavaMapEntry, but going the
 * other way converting java Objects to PyObjects.
 */
class JavaToPyMapEntry implements Map.Entry {
    private PyObject key;
    private PyObject val;

    public JavaToPyMapEntry(Map.Entry entry) {
        this.key = Py.java2py(entry.getKey());
        this.val = Py.java2py(entry.getValue());
    }
    
    public boolean equals(Object o) {
        if (o == null || !(o instanceof Map.Entry)) return false;
        Map.Entry oe = (Map.Entry)o;
        // The objects comming in will always be a Map.Entry from a
        // PyDictionary, so getKey and getValue will always be PyObjects
        return oe.getKey().equals(key) && oe.getValue().equals(val);
    }

    public int hashCode() {
        return key.hashCode() ^ val.hashCode();
    }

    public Object getKey() {
        return key;
    }

    public Object getValue() {
        return val;
    }
    
    public Object setValue(Object val) {
      throw new UnsupportedOperationException("Not supported by this view");
    }
}

/**
 *  Wrapper collection class for the keySet and values methods of
 *  java.util.Map
 */
class PyMapKeyValSet extends PyMapSet {

    
    PyMapKeyValSet(Collection coll) {
        super(coll);
    }

    Object toJava(Object o) {
        return PyDictionary.tojava(o);
    }
    
    Object toPython(Object o) {
        return Py.java2py(o);
    }
}

/**
 * Set wrapper for the java.util.Map.entrySet method. Map.Entry
 * objects are wrapped further in JavaToPyMapEntry and
 * PyToJavaMapEntry.  Note - The set interface is reliable for
 * standard objects like strings and integers, but may be inconstant
 * for other types of objects since the equals method may return false
 * for Map.Entry object that hold more elaborate PyObject types.
 * However, We insure that this iterface works when the Map.Entry
 * object originates from a Set object retrieved from a PyDictionary.
 */
class PyMapEntrySet extends PyMapSet {

    PyMapEntrySet(Collection coll) {
        super(coll);
    } 

    // We know that PyMapEntrySet will only contains Map.Entrys, so
    // if the object being passed in is null or not a Map.Entry, then
    // return null which will match nothing for remove and contains methods.
    Object toPython(Object o) {
        if (o == null || !(o instanceof Map.Entry)) return null;
        if (o instanceof PyToJavaMapEntry)
            // Use the original entry from PyDictionary
            return ((PyToJavaMapEntry)o).getEntry();
        else
            return new JavaToPyMapEntry((Map.Entry)o);
    }

    Object toJava(Object o) {
        return new PyToJavaMapEntry((Map.Entry)o);
    }
}

/**
 * PyMapSet serves as a wrapper around Set Objects returned by the
 * java.util.Map interface of PyDictionary. entrySet, values and
 * keySet methods return this type for the java.util.Map
 * implementation.  This class is necessary as a wrapper to convert
 * PyObjects to java Objects for methods that return values, and
 * convert Objects to PyObjects for methods that take values. The
 * translation is necessary to provide java access to jython
 * dictionary objects. This wrapper also provides the expected backing
 * functionality such that changes to the wrapper set or reflected in
 * PyDictionary.
 */
abstract class PyMapSet extends AbstractSet
{

    Collection coll;

    PyMapSet(Collection coll) {
        this.coll = coll;
    }

    abstract Object toJava(Object obj);
    abstract Object toPython(Object obj);

    public int size() {
        return coll.size();
    }
    
    public boolean contains(Object o) {
        return coll.contains(toPython(o));
    }
    
     public boolean remove(Object o) {
         return coll.remove(toPython(o));
    }
    
    public void clear() {
        coll.clear();
    }

    // Iterator wrapper class returned by the PyMapSet iterator
    // method. We need this wrapper to return PyToJavaMapEntry objects
    // for the 'next()' method.
    class PySetIter implements Iterator {
        Iterator itr;

        PySetIter(Iterator itr) {
            this.itr = itr;
        }

        public boolean hasNext() {
            return itr.hasNext();
        }

        public Object next() {
            return toJava(itr.next());
        }
    
        public void remove() {
            itr.remove();
        }
    }
    
    public Iterator iterator() {
        return new PySetIter(coll.iterator());
    }
=======

    /** @see java.util.Map#containsValue(Object key) */
    public boolean containsKey(Object key) {
        return table.containsKey(Py.java2py(key));
    }
    
    /** @see java.util.Map#isEmpty(Object key) */
    public boolean isEmpty() {
        return table.isEmpty();
    }
    
    /** @see java.util.Map#size(Object key) */
    public int size() {
        return table.size();
    }

    /** Convert return values to java objects */
    static final Object tojava(Object val) {
        return val == null ? null : ((PyObject)val).__tojava__(Object.class);
    }
}

/** Basic implementation of Entry that just holds onto a key and value and returns them. */
class SimpleEntry<K, V> implements Entry<K, V> {
    
    public SimpleEntry(K key, V value){
        this.key = key;
        this.value = value;
    }
    
    public K getKey() {
        return key;
    }

    public V getValue() {
        return value;
    }

    public boolean equals(Object o) {
        if(!(o instanceof Map.Entry)) {
            return false;
        }
        Map.Entry e = (Map.Entry)o;
        return eq(key, e.getKey()) && eq(value, e.getValue());
    }

    private static boolean eq(Object o1, Object o2) {
        return o1 == null ? o2 == null : o1.equals(o2);
    }

    public int hashCode() {
        return ((key == null) ? 0 : key.hashCode()) ^ ((value == null) ? 0 : value.hashCode());
    }

    public String toString() {
        return key + "=" + value;
    }

    public V setValue(V val) {
        throw new UnsupportedOperationException("Not supported by this view");
    }

    protected K key;

    protected V value;
>>>>>>> 4e5f85d3
}

/**
 * Wrapper for a Entry object returned from the java.util.Set
 * object which in turn is returned by the entrySet method of
 * java.util.Map.  This is needed to correctly convert from PyObjects
 * to java Objects.  Note that we take care in the equals and hashCode
 * methods to make sure these methods are consistent with Entry
 * objects that contain java Objects for a value so that on the java
 * side they can be reliable compared.
 */
class PyToJavaMapEntry extends SimpleEntry {

    /** Create a copy of the Entry with Py.None coverted to null */
    PyToJavaMapEntry(Entry entry) {
        super(entry.getKey(), entry.getValue());
    }
    
    public boolean equals(Object o) {
        if (o == null || !(o instanceof Entry)) return false;
        Entry me = new JavaToPyMapEntry((Entry)o);
        return o.equals(me);
    }

    // tojava is called in getKey and getValue so the raw key and value can be
    // used to create a new SimpleEntry in getEntry.
    public Object getKey() {
        return PyDictionary.tojava(key);
    }
    
    public Object getValue() {
        return PyDictionary.tojava(value);
    }

    /**
     * @return an entry that returns the original values given to this entry.
     */
    public Entry getEntry() {
        return new SimpleEntry(key, value);
    }

}

/**
 * MapEntry Object for java MapEntry objects passed to the java.util.Set
 * interface which is returned by the entrySet method of PyDictionary.
 * Essentially like PyTojavaMapEntry, but going the other way converting java
 * Objects to PyObjects.
 */
class JavaToPyMapEntry extends SimpleEntry {
    
    public JavaToPyMapEntry(Entry entry) {
        super(Py.java2py(entry.getKey()), Py.java2py(entry.getValue()));
    }
}

/**
 *  Wrapper collection class for the keySet and values methods of
 *  java.util.Map
 */
class PyMapKeyValSet extends PyMapSet {
    
    PyMapKeyValSet(Collection coll) {
        super(coll);
    }

    Object toJava(Object o) {
        return PyDictionary.tojava(o);
    }
    
    Object toPython(Object o) {
        return Py.java2py(o);
    }
}

/**
 * Set wrapper for the java.util.EntrySet method. Entry
 * objects are wrapped further in JavaToPyMapEntry and
 * PyToJavaMapEntry.  Note - The set interface is reliable for
 * standard objects like strings and integers, but may be inconstant
 * for other types of objects since the equals method may return false
 * for Entry object that hold more elaborate PyObject types.
 * However, We insure that this iterface works when the Entry
 * object originates from a Set object retrieved from a PyDictionary.
 */
class PyMapEntrySet extends PyMapSet {

    PyMapEntrySet(Collection coll) {
        super(coll);
    }

    // We know that PyMapEntrySet will only contains Entrys, so
    // if the object being passed in is null or not a Entry, then
    // return null which will match nothing for remove and contains methods.
    Object toPython(Object o) {
        if(o == null || !(o instanceof Entry))
            return null;
<<<<<<< HEAD
        PyObject key = (PyObject) enumeration.nextElement();
        switch (type) {
        case VALUES:
            return dict.__finditem__(key);
        case ITEMS:
            return new PyTuple(key, dict.__finditem__(key));
        default: // KEYS
            return key;
=======
        if(o instanceof PyToJavaMapEntry) {
            // Use the original entry from PyDictionary
            return ((PyToJavaMapEntry)o).getEntry();
        } else {
            return new JavaToPyMapEntry((Entry)o);
        }
    }

    Object toJava(Object o) {
        return new PyToJavaMapEntry((Entry)o);
    }
}

/**
 * PyMapSet serves as a wrapper around Set Objects returned by the
 * java.util.Map interface of PyDictionary. entrySet, values and
 * keySet methods return this type for the java.util.Map
 * implementation.  This class is necessary as a wrapper to convert
 * PyObjects to java Objects for methods that return values, and
 * convert Objects to PyObjects for methods that take values. The
 * translation is necessary to provide java access to jython
 * dictionary objects. This wrapper also provides the expected backing
 * functionality such that changes to the wrapper set or reflected in
 * PyDictionary.
 */
abstract class PyMapSet extends AbstractSet {

    PyMapSet(Collection coll) {
        this.coll = coll;
    }

    abstract Object toJava(Object obj);

    abstract Object toPython(Object obj);

    public int size() {
        return coll.size();
    }
    
    public boolean contains(Object o) {
        return coll.contains(toPython(o));
    }
    
     public boolean remove(Object o) {
         return coll.remove(toPython(o));
    }
    
    public void clear() {
        coll.clear();
    }

    // Iterator wrapper class returned by the PyMapSet iterator
    // method. We need this wrapper to return PyToJavaMapEntry objects
    // for the 'next()' method.
    class PySetIter implements Iterator {
        Iterator itr;

        PySetIter(Iterator itr) {
            this.itr = itr;
>>>>>>> 4e5f85d3
        }

        public boolean hasNext() {
            return itr.hasNext();
        }

        public Object next() {
            return toJava(itr.next());
        }
    
        public void remove() {
            itr.remove();
        }
    }
    
    public Iterator iterator() {
        return new PySetIter(coll.iterator());
    }
<<<<<<< HEAD
}
=======
    
    private final Collection coll;
}



>>>>>>> 4e5f85d3
<|MERGE_RESOLUTION|>--- conflicted
+++ resolved
@@ -2,18 +2,11 @@
 package org.python.core;
 
 import java.util.AbstractSet;
-<<<<<<< HEAD
-import java.util.Collection;
-import java.util.Enumeration;
-import java.util.Hashtable;
-import java.util.Iterator;
-=======
 import java.util.ArrayList;
 import java.util.Collection;
 import java.util.concurrent.ConcurrentHashMap;
 import java.util.Iterator;
 import java.util.List;
->>>>>>> 4e5f85d3
 import java.util.Map;
 import java.util.Set;
 import java.util.Map.Entry;
@@ -1099,18 +1092,11 @@
         Iterator it = table.entrySet().iterator();
         if (!it.hasNext())
             throw Py.KeyError("popitem(): dictionary is empty");
-<<<<<<< HEAD
-        PyObject key = (PyObject) keys.nextElement();
-        PyObject val = (PyObject) table.get(key);
-        table.remove(key);
-        return new PyTuple(key, val);
-=======
         Entry entry = (Entry)it.next();
         PyTuple tuple = new PyTuple(
                 (PyObject)entry.getKey(), (PyObject)entry.getValue());
         it.remove();
         return tuple;
->>>>>>> 4e5f85d3
     }
 
     /**
@@ -1122,18 +1108,9 @@
     }
 
     final PyList dict_items() {
-<<<<<<< HEAD
-        java.util.Enumeration ek = table.keys();
-        java.util.Enumeration ev = table.elements();
-        int n = table.size();
-        PyObject[] elements = new PyObject[n];
-        for(int i = 0; i < n; i++) {
-            elements[i] = new PyTuple((PyObject)ek.nextElement(), (PyObject)ev.nextElement());
-=======
         List<PyObject> list = new ArrayList<PyObject>(table.size());
         for (Entry<PyObject, PyObject> entry : table.entrySet()) {
             list.add(new PyTuple(entry.getKey(), entry.getValue()));
->>>>>>> 4e5f85d3
         }
         return new PyList(list);
     }
@@ -1146,18 +1123,7 @@
     }
 
     final PyList dict_keys() {
-<<<<<<< HEAD
-        java.util.Enumeration e = table.keys();
-        int n = table.size();
-        PyObject[] elements = new PyObject[n];
-
-        for (int i=0; i<n; i++) {
-            elements[i] = (PyObject)e.nextElement();
-        }
-        return new PyList(elements);
-=======
         return new PyList(new ArrayList(table.keySet()));
->>>>>>> 4e5f85d3
     }
 
     final PyList dict_values() {
@@ -1209,9 +1175,6 @@
         return false;
     }
 
-<<<<<<< HEAD
-    /* The following methods implement the java.util.Map interface
-=======
     class ValuesIter extends PyIterator {
         private final Iterator iterator;
         public ValuesIter(Collection c) {
@@ -1241,7 +1204,6 @@
     }
 
         /* The following methods implement the java.util.Map interface
->>>>>>> 4e5f85d3
     which allows PyDictionary to be passed to java methods that take
     java.util.Map as a parameter.  Basically, the Map methods are a
     wrapper around the PyDictionary's Map container stored in member
@@ -1268,11 +1230,7 @@
     public void putAll(Map map) {
         Iterator i = map.entrySet().iterator();
         while (i.hasNext()) {
-<<<<<<< HEAD
-            Map.Entry entry = (Map.Entry)i.next();
-=======
             Entry entry = (Entry)i.next();
->>>>>>> 4e5f85d3
             table.put(Py.java2py(entry.getKey()), Py.java2py(entry.getValue()));
         }
     }
@@ -1296,19 +1254,18 @@
     public boolean containsValue(Object value) {
         return table.containsValue(Py.java2py(value));
     }
-<<<<<<< HEAD
 
     /** @see java.util.Map#containsValue(Object key) */
     public boolean containsKey(Object key) {
         return table.containsKey(Py.java2py(key));
     }
     
-    /** @see java.util.Map#isEmpty() */
+    /** @see java.util.Map#isEmpty(Object key) */
     public boolean isEmpty() {
         return table.isEmpty();
     }
     
-    /** @see java.util.Map#size() */
+    /** @see java.util.Map#size(Object key) */
     public int size() {
         return table.size();
     }
@@ -1319,237 +1276,6 @@
     }
 }
 
-/**
- * Wrapper for a Map.Entry object returned from the java.util.Set
- * object which in turn is returned by the entrySet method of
- * java.util.Map.  This is needed to correctly convert from PyObjects
- * to java Objects.  Note that we take care in the equals and hashCode
- * methods to make sure these methods are consistent with Map.Entry
- * objects that contain java Objects for a value so that on the java
- * side they can be reliable compared.
- */
-class PyToJavaMapEntry implements Map.Entry {
-
-    private Map.Entry entry;
-
-    /** Create a copy of the Map.Entry with Py.None coverted to null */
-    PyToJavaMapEntry(Map.Entry entry) {
-        this.entry = entry;
-    }
-    
-    public boolean equals(Object o) {
-        if (o == null || !(o instanceof Map.Entry)) return false;
-        Map.Entry me = new JavaToPyMapEntry((Map.Entry)o);
-        return o.equals(me);
-    }
-
-    public Object getKey() {
-        return PyDictionary.tojava(entry.getKey());
-    }
-    
-    public Object getValue() {
-        return PyDictionary.tojava(entry.getValue());
-    }
-
-    public int hashCode() {
-        // formula for the hash code is taken from the Map.Entry documentation.
-        // Given the source we assume that key is not null.
-        Object val = entry.getValue();
-        return getKey().hashCode() ^ (val == null ? 0 : val.hashCode());
-    }
-
-    public Object setValue(Object value) {
-        return entry.setValue(Py.java2py(value));
-    }
-
-    public Map.Entry getEntry() {
-        return entry;
-    }
-
-}
-
-/**
- * MapEntry Object for java MapEntry objects passed to the
- * java.util.Set interface which is returned by the entrySet method of
- * PyDictionary. Essentially like PyTojavaMapEntry, but going the
- * other way converting java Objects to PyObjects.
- */
-class JavaToPyMapEntry implements Map.Entry {
-    private PyObject key;
-    private PyObject val;
-
-    public JavaToPyMapEntry(Map.Entry entry) {
-        this.key = Py.java2py(entry.getKey());
-        this.val = Py.java2py(entry.getValue());
-    }
-    
-    public boolean equals(Object o) {
-        if (o == null || !(o instanceof Map.Entry)) return false;
-        Map.Entry oe = (Map.Entry)o;
-        // The objects comming in will always be a Map.Entry from a
-        // PyDictionary, so getKey and getValue will always be PyObjects
-        return oe.getKey().equals(key) && oe.getValue().equals(val);
-    }
-
-    public int hashCode() {
-        return key.hashCode() ^ val.hashCode();
-    }
-
-    public Object getKey() {
-        return key;
-    }
-
-    public Object getValue() {
-        return val;
-    }
-    
-    public Object setValue(Object val) {
-      throw new UnsupportedOperationException("Not supported by this view");
-    }
-}
-
-/**
- *  Wrapper collection class for the keySet and values methods of
- *  java.util.Map
- */
-class PyMapKeyValSet extends PyMapSet {
-
-    
-    PyMapKeyValSet(Collection coll) {
-        super(coll);
-    }
-
-    Object toJava(Object o) {
-        return PyDictionary.tojava(o);
-    }
-    
-    Object toPython(Object o) {
-        return Py.java2py(o);
-    }
-}
-
-/**
- * Set wrapper for the java.util.Map.entrySet method. Map.Entry
- * objects are wrapped further in JavaToPyMapEntry and
- * PyToJavaMapEntry.  Note - The set interface is reliable for
- * standard objects like strings and integers, but may be inconstant
- * for other types of objects since the equals method may return false
- * for Map.Entry object that hold more elaborate PyObject types.
- * However, We insure that this iterface works when the Map.Entry
- * object originates from a Set object retrieved from a PyDictionary.
- */
-class PyMapEntrySet extends PyMapSet {
-
-    PyMapEntrySet(Collection coll) {
-        super(coll);
-    } 
-
-    // We know that PyMapEntrySet will only contains Map.Entrys, so
-    // if the object being passed in is null or not a Map.Entry, then
-    // return null which will match nothing for remove and contains methods.
-    Object toPython(Object o) {
-        if (o == null || !(o instanceof Map.Entry)) return null;
-        if (o instanceof PyToJavaMapEntry)
-            // Use the original entry from PyDictionary
-            return ((PyToJavaMapEntry)o).getEntry();
-        else
-            return new JavaToPyMapEntry((Map.Entry)o);
-    }
-
-    Object toJava(Object o) {
-        return new PyToJavaMapEntry((Map.Entry)o);
-    }
-}
-
-/**
- * PyMapSet serves as a wrapper around Set Objects returned by the
- * java.util.Map interface of PyDictionary. entrySet, values and
- * keySet methods return this type for the java.util.Map
- * implementation.  This class is necessary as a wrapper to convert
- * PyObjects to java Objects for methods that return values, and
- * convert Objects to PyObjects for methods that take values. The
- * translation is necessary to provide java access to jython
- * dictionary objects. This wrapper also provides the expected backing
- * functionality such that changes to the wrapper set or reflected in
- * PyDictionary.
- */
-abstract class PyMapSet extends AbstractSet
-{
-
-    Collection coll;
-
-    PyMapSet(Collection coll) {
-        this.coll = coll;
-    }
-
-    abstract Object toJava(Object obj);
-    abstract Object toPython(Object obj);
-
-    public int size() {
-        return coll.size();
-    }
-    
-    public boolean contains(Object o) {
-        return coll.contains(toPython(o));
-    }
-    
-     public boolean remove(Object o) {
-         return coll.remove(toPython(o));
-    }
-    
-    public void clear() {
-        coll.clear();
-    }
-
-    // Iterator wrapper class returned by the PyMapSet iterator
-    // method. We need this wrapper to return PyToJavaMapEntry objects
-    // for the 'next()' method.
-    class PySetIter implements Iterator {
-        Iterator itr;
-
-        PySetIter(Iterator itr) {
-            this.itr = itr;
-        }
-
-        public boolean hasNext() {
-            return itr.hasNext();
-        }
-
-        public Object next() {
-            return toJava(itr.next());
-        }
-    
-        public void remove() {
-            itr.remove();
-        }
-    }
-    
-    public Iterator iterator() {
-        return new PySetIter(coll.iterator());
-    }
-=======
-
-    /** @see java.util.Map#containsValue(Object key) */
-    public boolean containsKey(Object key) {
-        return table.containsKey(Py.java2py(key));
-    }
-    
-    /** @see java.util.Map#isEmpty(Object key) */
-    public boolean isEmpty() {
-        return table.isEmpty();
-    }
-    
-    /** @see java.util.Map#size(Object key) */
-    public int size() {
-        return table.size();
-    }
-
-    /** Convert return values to java objects */
-    static final Object tojava(Object val) {
-        return val == null ? null : ((PyObject)val).__tojava__(Object.class);
-    }
-}
-
 /** Basic implementation of Entry that just holds onto a key and value and returns them. */
 class SimpleEntry<K, V> implements Entry<K, V> {
     
@@ -1593,7 +1319,6 @@
     protected K key;
 
     protected V value;
->>>>>>> 4e5f85d3
 }
 
 /**
@@ -1691,16 +1416,6 @@
     Object toPython(Object o) {
         if(o == null || !(o instanceof Entry))
             return null;
-<<<<<<< HEAD
-        PyObject key = (PyObject) enumeration.nextElement();
-        switch (type) {
-        case VALUES:
-            return dict.__finditem__(key);
-        case ITEMS:
-            return new PyTuple(key, dict.__finditem__(key));
-        default: // KEYS
-            return key;
-=======
         if(o instanceof PyToJavaMapEntry) {
             // Use the original entry from PyDictionary
             return ((PyToJavaMapEntry)o).getEntry();
@@ -1760,7 +1475,6 @@
 
         PySetIter(Iterator itr) {
             this.itr = itr;
->>>>>>> 4e5f85d3
         }
 
         public boolean hasNext() {
@@ -1779,13 +1493,9 @@
     public Iterator iterator() {
         return new PySetIter(coll.iterator());
     }
-<<<<<<< HEAD
-}
-=======
     
     private final Collection coll;
 }
 
 
 
->>>>>>> 4e5f85d3
