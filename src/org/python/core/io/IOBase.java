--- conflicted
+++ resolved
@@ -1,24 +1,21 @@
 /* Copyright (c) 2007 Jython Developers */
 package org.python.core.io;
 
-<<<<<<< HEAD
-=======
+import org.python.constantine.platform.Errno;
 import java.io.InputStream;
 import java.io.OutputStream;
 
->>>>>>> f7e2c5c7
-import org.python.constantine.platform.Errno;
 import org.python.core.Py;
 import org.python.core.PyException;
 
 /**
  * Base class for all I/O classes.
  *
- * IOBase and its descendents in org.python.core.io are based off
- * Python 3's new io module (PEP 3116).
+ * IOBase and its descendents in org.python.core.io are based off Python 3's new io module (PEP
+ * 3116).
  *
- * This does not define read(), readinto() and write(), nor readline()
- * and friends, since their signatures vary per layer.
+ * This does not define read(), readinto() and write(), nor readline() and friends, since their
+ * signatures vary per layer.
  *
  * @author Philip Jenvey
  */
@@ -38,7 +35,8 @@
      *
      * Returns the new absolute position.
      *
-     * @param pos a long position value
+     * @param pos
+     *            a long position value
      * @return a long position value seeked to
      */
     public long seek(long pos) {
@@ -46,16 +44,16 @@
     }
 
     /**
-     * Seek to byte offset pos relative to position indicated by
-     * whence:
-     *   0 Start of stream (the default). pos should be >= 0;
-     *   1 Current position - whence may be negative;
-     *   2 End of stream - whence usually negative.
+     * Seek to byte offset pos relative to position indicated by whence: 0 Start of stream (the
+     * default). pos should be >= 0; 1 Current position - whence may be negative; 2 End of stream -
+     * whence usually negative.
      *
      * Returns the new absolute position.
      *
-     * @param pos a long position value
-     * @param whence an int whence value
+     * @param pos
+     *            a long position value
+     * @param whence
+     *            an int whence value
      * @return a long position value seeked to
      */
     public long seek(long pos, int whence) {
@@ -77,7 +75,8 @@
      *
      * Returns the new size.
      *
-     * @param size a long size to truncate to
+     * @param size
+     *            a long size to truncate to
      * @return a long size value the file was truncated to
      */
     public long truncate(long size) {
@@ -91,14 +90,13 @@
      * This is a no-op for read-only and non-blocking streams.
      *
      */
-    public void flush() {
-    }
+    public void flush() {}
 
     /**
      * Flushes and closes the IO object.
      *
-     * This must be idempotent. It should also set a flag for the
-     * 'closed' property (see below) to test.
+     * This must be idempotent. It should also set a flag for the 'closed' property (see below) to
+     * test.
      */
     public void close() {
         if (closed()) {
@@ -211,10 +209,10 @@
     }
 
     /**
-     * Raise a TypeError indicating the specified operation is not
-     * supported.
-     *
-     * @param methodName the String name of the operation
+     * Raise a TypeError indicating the specified operation is not supported.
+     *
+     * @param methodName
+     *            the String name of the operation
      */
     protected void unsupported(String methodName) {
         String qualifiedName = getClass().getName();
