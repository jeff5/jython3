--- conflicted
+++ resolved
@@ -52,12 +52,6 @@
             case 3:
                 if (!(arg1 instanceof PyString)) {
                     throw Py.TypeError("ord() expected string of length 1, but " + arg1.getType().fastGetName() + " found");
-<<<<<<< HEAD
-                }
-                if (arg1.__len__() > 1) {
-                    throw Py.TypeError("ord() expected a character, but string of length " + arg1.__len__() + " found");
-=======
->>>>>>> 7939e39b
                 }
                 return Py.newInteger(__builtin__.ord(arg1));
             case 5:
@@ -610,7 +604,6 @@
             nameStr = name.asString();
         } else {
             throw Py.TypeError("getattr(): attribute name must be string");
-<<<<<<< HEAD
         }
 
         PyObject result;
@@ -623,20 +616,6 @@
                 throw pye;
             }
         }
-=======
-        }
-
-        PyObject result;
-        try {
-            result = obj.__getattr__(nameStr.intern());
-        } catch (PyException pye) {
-            if (Py.matchException(pye, Py.AttributeError) && def != null) {
-                result = def;
-            } else {
-                throw pye;
-            }
-        }
->>>>>>> 7939e39b
         return result;
     }
 
@@ -1285,7 +1264,6 @@
         }
         return Py.True;
     }
-<<<<<<< HEAD
     
     @Override
     public String toString() {
@@ -1404,126 +1382,6 @@
                 "With two or more arguments, return the smallest argument.'");
     }
 
-=======
-    
-    @Override
-    public String toString() {
-        return "<built-in function all>";
-    }
-}
-
-class AnyFunction extends PyObject {
-
-    @ExposedGet(name = "__doc__")
-    @Override
-    public PyObject getDoc() {
-        return new PyString("any(iterable) -> bool\n\nReturn True if bool(x) is True for any x in the iterable.");
-    }
-
-    @Override
-    public PyObject __call__(PyObject args[], String kwds[]) {
-        if (args.length !=1) {
-            throw Py.TypeError(" any() takes exactly one argument (" + args.length + " given)");
-        }
-        PyObject iter = args[0].__iter__();
-        if (iter == null) {
-            throw Py.TypeError("'" + args[0].getType().fastGetName() + "' object is not iterable");
-        }
-        for (PyObject item : iter.asIterable()) {
-            if (item.__nonzero__()) {
-                return Py.True;
-            }
-        }
-        return Py.False;     
-    }
-    
-    @Override
-    public String toString() {
-        return "<built-in function any>";
-    }
-}
-
-
-
-class MaxFunction extends PyObject {
-
-    @ExposedGet(name = "__doc__")
-    @Override
-    public PyObject getDoc() {
-        return new PyString(
-                "max(iterable[, key=func]) -> value\nmax(a, b, c, ...[, key=func]) -> value\n\n" +
-                "With a single iterable argument, return its largest item.\n" + 
-                "With two or more arguments, return the largest argument.");
-    }
-
-    @Override
-    public PyObject __call__(PyObject args[], String kwds[]) {
-        int argslen = args.length;
-        PyObject key = null;
-        
-        if (args.length - kwds.length == 0) {
-            throw Py.TypeError(" max() expected 1 arguments, got 0");
-        }
-        if (kwds.length > 0) {
-            if (kwds[0].equals("key")) {
-                key = args[argslen - 1];
-                PyObject newargs[] = new PyObject[argslen - 1];
-                System.arraycopy(args, 0, newargs, 0, argslen - 1);
-                args = newargs;
-            }
-            else {
-                throw Py.TypeError(" max() got an unexpected keyword argument");
-            }
-        }
-        
-        if (args.length > 1) {
-            return max(new PyTuple(args), key);
-        }
-        else {
-            return max(args[0], key);
-        }
-    }
-    
-    @Override
-    public String toString() {
-        return "<built-in function min>";
-    }
-    
-    private static PyObject max(PyObject o, PyObject key) {
-        PyObject max = null;
-        PyObject maxKey = null;
-        for (PyObject item : o.asIterable()) {
-            PyObject itemKey;
-            if (key == null) {
-                itemKey = item;
-            }
-            else {
-                itemKey = key.__call__(item);
-            }
-            if (maxKey == null || itemKey._gt(maxKey).__nonzero__()) {
-                maxKey = itemKey;
-                max = item;
-            }
-        }
-        if (max == null) {
-            throw Py.ValueError("min of empty sequence");
-        }
-        return max;
-    }
-}
-
-class MinFunction extends PyObject {
-
-    @ExposedGet(name = "__doc__")
-    @Override
-    public PyObject getDoc() {
-        return new PyString(
-                "min(iterable[, key=func]) -> value\nmin(a, b, c, ...[, key=func]) -> value\n\n" +
-                "With a single iterable argument, return its smallest item.\n" +
-                "With two or more arguments, return the smallest argument.'");
-    }
-
->>>>>>> 7939e39b
     @Override
     public PyObject __call__(PyObject args[], String kwds[]) {
         int argslen = args.length;
