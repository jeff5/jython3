// Copyright (c) Corporation for National Research Initiatives
package org.python.core;

import org.python.core.buffer.BaseBuffer;
import org.python.core.buffer.SimpleStringBuffer;
import org.python.core.stringlib.FieldNameIterator;
import org.python.core.stringlib.FloatFormatter;
import org.python.core.stringlib.IntegerFormatter;
import org.python.core.stringlib.InternalFormat;
import org.python.core.stringlib.InternalFormat.Formatter;
import org.python.core.stringlib.InternalFormat.Spec;
import org.python.core.stringlib.MarkupIterator;
import org.python.core.stringlib.TextFormatter;
import org.python.core.util.StringUtil;
import org.python.expose.ExposedClassMethod;
import org.python.expose.ExposedMethod;
import org.python.expose.ExposedNew;
import org.python.expose.ExposedType;
import org.python.expose.MethodType;

import java.lang.ref.Reference;
import java.lang.ref.SoftReference;
import java.math.BigInteger;
import java.nio.charset.StandardCharsets;
import java.util.ArrayList;
import java.util.Collection;
import java.util.List;
import java.util.Locale;
import java.util.regex.Matcher;
import java.util.regex.Pattern;

/**
 * A builtin python string.
 */
@Untraversable
<<<<<<< HEAD
@ExposedType(name = "bytes", base = PyObject.class, doc = BuiltinDocs.bytes_doc)
public class PyString extends PySequence implements BufferProtocol {
=======
@ExposedType(name = "bytes", base = PyBaseString.class, doc = BuiltinDocs.str_doc)
public class PyString extends PyBaseString implements BufferProtocol {
>>>>>>> 3d3c07ce

    public static final PyType TYPE = PyType.fromClass(PyString.class);
    protected String string; // cannot make final because of Python intern support
    protected transient boolean interned = false;
    /** Supports the buffer API, see {@link #getBuffer(int)}. */
    private Reference<BaseBuffer> export;

    public String getString() {
        return string;
    }

    // for PyJavaClass.init()
    public PyString() {
        this("", true);
    }

    /**
     * Fundamental constructor for <code>PyString</code> objects when the client provides a Java
     * <code>String</code>, necessitating that we range check the characters.
     *
     * @param subType the actual type being constructed
     * @param string a Java String to be wrapped
     */
    public PyString(PyType subType, String string) {
        super(subType);
        if (string == null) {
            throw new IllegalArgumentException("Cannot create PyString from null");
//        } else if (!isBytes(string)) {
//            throw new IllegalArgumentException("Cannot create PyString with non-byte value");
        }
        this.string = string;
    }

    public PyString(String string) {
        this(TYPE, string);
    }

    public PyString(char c) {
        this(TYPE, String.valueOf(c));
    }

    PyString(StringBuilder buffer) {
        this(TYPE, new String(buffer));
    }

    /**
     * Local-use constructor in which the client is allowed to guarantee that the
     * <code>String</code> argument contains only characters in the byte range. We do not then
     * range-check the characters.
     *
     * @param string a Java String to be wrapped (not null)
     * @param isBytes true if the client guarantees we are dealing with bytes
     */
    private PyString(String string, boolean isBytes) {
        super(TYPE);
        if (isBytes || isBytes(string)) {
            this.string = string;
        } else {
            throw new IllegalArgumentException("Cannot create PyString with non-byte value");
        }
    }

    /**
     * Determine whether a string consists entirely of characters in the range 0 to 255. Only such
     * characters are allowed in the <code>PyString</code> (<code>str</code>) type, when it is not a
     * {@link PyUnicode}.
     *
     * @return true if and only if every character has a code less than 256
     */
    private static boolean isBytes(String s) {
        int k = s.length();
        if (k == 0) {
            return true;
        } else {
            // Bitwise-or the character codes together in order to test once.
            char c = 0;
            // Blocks of 8 to reduce loop tests
            while (k > 8) {
                c |= s.charAt(--k);
                c |= s.charAt(--k);
                c |= s.charAt(--k);
                c |= s.charAt(--k);
                c |= s.charAt(--k);
                c |= s.charAt(--k);
                c |= s.charAt(--k);
                c |= s.charAt(--k);
            }
            // Now the rest
            while (k > 0) {
                c |= s.charAt(--k);
            }
            // We require there to be no bits set from 0x100 upwards
            return c < 0x100;
        }
    }

    /**
     * Creates a PyString from an already interned String. Just means it won't be reinterned if used
     * in a place that requires interned Strings.
     */
    public static PyString fromInterned(String interned) {
        PyString str = new PyString(TYPE, interned);
        str.interned = true;
        return str;
    }

    /**
     * Determine whether the string consists entirely of basic-plane characters. For a
     * {@link PyString}, of course, it is always <code>true</code>, but this is useful in cases
     * where either a <code>PyString</code> or a {@link PyUnicode} is acceptable.
     *
     * @return true
     */
    public boolean isBasicPlane() {
        return true;
    }

    @ExposedNew
    static PyObject bytes_new(PyNewWrapper new_, boolean init, PyType subtype, PyObject[] args,
            String[] keywords) {
        ArgParser ap = new ArgParser("str", args, keywords, new String[] {"object", "encoding", "errors"}, 0);
        PyObject S = ap.getPyObject(0, null);
        // Get the textual representation of the object into str/bytes form
        String str;
        if (S == null) {
            str = "";
        } else {
            if (S instanceof PyUnicode) {
                String encoding = ap.getString(1, "utf-8");
                String errors = ap.getString(2, "strict");
                // Encoding will raise UnicodeEncodeError if not 7-bit clean.
                str = codecs.encode((PyUnicode) S, encoding, errors);
            } else if (S instanceof PyByteArray) {
                PyBuffer buffer = ((PyByteArray) S).getBuffer(PyBUF.FULL_RO);
                byte[] buf = new byte[buffer.getLen()];
                buffer.copyTo(buf, 0);
                buffer.close();
                return new PyString(new String(buf));
            } else {
                // Must be str/bytes, and should be 8-bit clean already.
                str = S.toString();
            }
        }
        if (new_.for_type == subtype) {
            return new PyString(str);
        } else {
            return new PyStringDerived(subtype, str);
        }
    }

    public int[] toCodePoints() {
        int n = getString().length();
        int[] codePoints = new int[n];
        for (int i = 0; i < n; i++) {
            codePoints[i] = getString().charAt(i);
        }
        return codePoints;
    }

    /**
     * Return a read-only buffer view of the contents of the string, treating it as a sequence of
     * unsigned bytes. The caller specifies its requirements and navigational capabilities in the
     * <code>flags</code> argument (see the constants in interface {@link PyBUF} for an
     * explanation). The method may return the same PyBuffer object to more than one consumer.
     *
     * @param flags consumer requirements
     * @return the requested buffer
     */
    @Override
    public synchronized PyBuffer getBuffer(int flags) {
        // If we have already exported a buffer it may still be available for re-use
        BaseBuffer pybuf = getExistingBuffer(flags);
        if (pybuf == null) {
            /*
             * No existing export we can re-use. Return a buffer, but specialised to defer
             * construction of the buf object, and cache a soft reference to it.
             */
            pybuf = new SimpleStringBuffer(flags, getString());
            export = new SoftReference<BaseBuffer>(pybuf);
        }
        return pybuf;
    }

    /**
     * Helper for {@link #getBuffer(int)} that tries to re-use an existing exported buffer, or
     * returns null if can't.
     */
    private BaseBuffer getExistingBuffer(int flags) {
        BaseBuffer pybuf = null;
        if (export != null) {
            // A buffer was exported at some time.
            pybuf = export.get();
            if (pybuf != null) {
                /*
                 * And this buffer still exists. Even in the case where the buffer has been released
                 * by all its consumers, it remains safe to re-acquire it because the target String
                 * has not changed.
                 */
                pybuf = pybuf.getBufferAgain(flags);
            }
        }
        return pybuf;
    }

    /**
     * Return a substring of this object as a Java String.
     *
     * @param start the beginning index, inclusive.
     * @param end the ending index, exclusive.
     * @return the specified substring.
     */
    public String substring(int start, int end) {
        return getString().substring(start, end);
    }

    @Override
<<<<<<< HEAD
    public PyUnicode __str__() {
=======
    public PyString __str__() {
>>>>>>> 3d3c07ce
        return bytes___str__();
    }

    @ExposedMethod(doc = BuiltinDocs.bytes___str___doc)
<<<<<<< HEAD
    final PyUnicode bytes___str__() {
//        return new PyUnicode(String.format("b'%s'", string));
=======
    final PyString bytes___str__() {
>>>>>>> 3d3c07ce
        if (getClass() == PyString.class) {
            return __unicode__();
        }
        return new PyUnicode(getString(), true);
    }

    public PyUnicode __unicode__() {
        return new PyUnicode(this);
    }

    @Override
    public int __len__() {
        return bytes___len__();
    }

    @ExposedMethod(doc = BuiltinDocs.bytes___len___doc)
    final int bytes___len__() {
        return getString().length();
    }

    @Override
    public String toString() {
        return getString();
    }

    public String internedString() {
        if (interned) {
            return getString();
        } else {
            string = getString().intern();
            interned = true;
            return getString();
        }
    }

    @Override
<<<<<<< HEAD
    public PyUnicode __repr__() {
=======
    public PyString __repr__() {
>>>>>>> 3d3c07ce
        return bytes___repr__();
    }

    @ExposedMethod(doc = BuiltinDocs.bytes___repr___doc)
<<<<<<< HEAD
    final PyUnicode bytes___repr__() {
        return new PyUnicode("b" + encode_UnicodeEscape(getString(), true));
=======
    final PyString bytes___repr__() {
        return new PyString("b" + encode_UnicodeEscape(getString(), true));
>>>>>>> 3d3c07ce
    }

    private static char[] hexdigit = "0123456789abcdef".toCharArray();

    public static String encode_UnicodeEscape(String str, boolean use_quotes) {
        int size = str.length();
        StringBuilder v = new StringBuilder(str.length());

        char quote = 0;

        if (use_quotes) {
            quote = str.indexOf('\'') >= 0 && str.indexOf('"') == -1 ? '"' : '\'';
            v.append(quote);
        }

        for (int i = 0; size-- > 0;) {
            int ch = str.charAt(i++);
            /* Escape quotes */
            if ((use_quotes && ch == quote) || ch == '\\') {
                v.append('\\');
                v.append((char)ch);
                continue;
            }
            /* Map UTF-16 surrogate pairs to Unicode \UXXXXXXXX escapes */
            else if (size > 0 && ch >= 0xD800 && ch < 0xDC00) {
                char ch2 = str.charAt(i++);
                size--;
                if (ch2 >= 0xDC00 && ch2 <= 0xDFFF) {
                    int ucs = (((ch & 0x03FF) << 10) | (ch2 & 0x03FF)) + 0x00010000;
                    v.append('\\');
                    v.append('U');
                    v.append(hexdigit[(ucs >> 28) & 0xf]);
                    v.append(hexdigit[(ucs >> 24) & 0xf]);
                    v.append(hexdigit[(ucs >> 20) & 0xf]);
                    v.append(hexdigit[(ucs >> 16) & 0xf]);
                    v.append(hexdigit[(ucs >> 12) & 0xf]);
                    v.append(hexdigit[(ucs >> 8) & 0xf]);
                    v.append(hexdigit[(ucs >> 4) & 0xf]);
                    v.append(hexdigit[ucs & 0xf]);
                    continue;
                }
                /* Fall through: isolated surrogates are copied as-is */
                i--;
                size++;
            }
            /* Map 16-bit characters to '\\uxxxx' */
            if (ch >= 256) {
                v.append('\\');
                v.append('u');
                v.append(hexdigit[(ch >> 12) & 0xf]);
                v.append(hexdigit[(ch >> 8) & 0xf]);
                v.append(hexdigit[(ch >> 4) & 0xf]);
                v.append(hexdigit[ch & 15]);
            }
            /* Map special whitespace to '\t', \n', '\r' */
            else if (ch == '\t') {
                v.append("\\t");
            } else if (ch == '\n') {
                v.append("\\n");
            } else if (ch == '\r') {
                v.append("\\r");
            } else if (ch < ' ' || ch >= 127) {
                /* Map non-printable US ASCII to '\xNN' */
                v.append('\\');
                v.append('x');
                v.append(hexdigit[(ch >> 4) & 0xf]);
                v.append(hexdigit[ch & 0xf]);
            } else {/* Copy everything else as-is */
                v.append((char)ch);
            }
        }
        if (use_quotes) {
            v.append(quote);
        }
        return v.toString();
    }

    private static ucnhashAPI pucnHash = null;

    public static String decode_UnicodeEscape(String str, int start, int end, String errors,
            boolean unicode) {
        StringBuilder v = new StringBuilder(end - start);
        for (int s = start; s < end;) {
            char ch = str.charAt(s);
            /* Non-escape characters are interpreted as Unicode ordinals */
            if (ch != '\\') {
                v.append(ch);
                s++;
                continue;
            }
            int loopStart = s;
            /* \ - Escapes */
            s++;
            if (s == end) {
                s = codecs.insertReplacementAndGetResume(v, errors, "unicodeescape", //
                        str, loopStart, s + 1, "\\ at end of string");
                continue;
            }
            ch = str.charAt(s++);
            switch (ch) {
            /* \x escapes */
                case '\n':
                    break;
                case '\\':
                    v.append('\\');
                    break;
                case '\'':
                    v.append('\'');
                    break;
                case '\"':
                    v.append('\"');
                    break;
                case 'b':
                    v.append('\b');
                    break;
                case 'f':
                    v.append('\014');
                    break; /* FF */
                case 't':
                    v.append('\t');
                    break;
                case 'n':
                    v.append('\n');
                    break;
                case 'r':
                    v.append('\r');
                    break;
                case 'v':
                    v.append('\013');
                    break; /* VT */
                case 'a':
                    v.append('\007');
                    break; /* BEL, not classic C */
                /* \OOO (octal) escapes */
                case '0':
                case '1':
                case '2':
                case '3':
                case '4':
                case '5':
                case '6':
                case '7':
                    int x = Character.digit(ch, 8);
                    for (int j = 0; j < 2 && s < end; j++, s++) {
                        ch = str.charAt(s);
                        if (ch < '0' || ch > '7') {
                            break;
                        }
                        x = (x << 3) + Character.digit(ch, 8);
                    }
                    v.append((char)x);
                    break;
                case 'x':
                    s = hexescape(v, errors, 2, s, str, end, "truncated \\xXX");
                    break;
                case 'u':
                    if (!unicode) {
                        v.append('\\');
                        v.append('u');
                        break;
                    }
                    s = hexescape(v, errors, 4, s, str, end, "truncated \\uXXXX");
                    break;
                case 'U':
                    if (!unicode) {
                        v.append('\\');
                        v.append('U');
                        break;
                    }
                    s = hexescape(v, errors, 8, s, str, end, "truncated \\UXXXXXXXX");
                    break;
                case 'N':
                    if (!unicode) {
                        v.append('\\');
                        v.append('N');
                        break;
                    }
                    /*
                     * Ok, we need to deal with Unicode Character Names now, make sure we've
                     * imported the hash table data...
                     */
                    if (pucnHash == null) {
                        PyObject mod = imp.importName("ucnhash", true);
                        mod = mod.__call__();
                        pucnHash = (ucnhashAPI)mod.__tojava__(Object.class);
                        if (pucnHash.getCchMax() < 0) {
                            throw Py.UnicodeError("Unicode names not loaded");
                        }
                    }
                    if (str.charAt(s) == '{') {
                        int startName = s + 1;
                        int endBrace = startName;
                        /*
                         * look for either the closing brace, or we exceed the maximum length of the
                         * unicode character names
                         */
                        int maxLen = pucnHash.getCchMax();
                        while (endBrace < end && str.charAt(endBrace) != '}'
                                && (endBrace - startName) <= maxLen) {
                            endBrace++;
                        }
                        if (endBrace != end && str.charAt(endBrace) == '}') {
                            int value = pucnHash.getValue(str, startName, endBrace);
                            if (storeUnicodeCharacter(value, v)) {
                                s = endBrace + 1;
                            } else {
                                s = codecs.insertReplacementAndGetResume( //
                                        v, errors, "unicodeescape", //
                                        str, loopStart, endBrace + 1, "illegal Unicode character");
                            }
                        } else {
                            s = codecs.insertReplacementAndGetResume(v, errors, "unicodeescape", //
                                    str, loopStart, endBrace, "malformed \\N character escape");
                        }
                        break;
                    } else {
                        s = codecs.insertReplacementAndGetResume(v, errors, "unicodeescape", //
                                str, loopStart, s + 1, "malformed \\N character escape");
                    }
                    break;
                default:
                    v.append('\\');
                    v.append(str.charAt(s - 1));
                    break;
            }
        }
        return v.toString();
    }

    private static int hexescape(StringBuilder partialDecode, String errors, int digits,
            int hexDigitStart, String str, int size, String errorMessage) {
        if (hexDigitStart + digits > size) {
            return codecs.insertReplacementAndGetResume(partialDecode, errors, "unicodeescape",
                    str, hexDigitStart - 2, size, errorMessage);
        }
        int i = 0;
        int x = 0;
        for (; i < digits; ++i) {
            char c = str.charAt(hexDigitStart + i);
            int d = Character.digit(c, 16);
            if (d == -1) {
                return codecs.insertReplacementAndGetResume(partialDecode, errors, "unicodeescape",
                        str, hexDigitStart - 2, hexDigitStart + i + 1, errorMessage);
            }
            x = (x << 4) & ~0xF;
            if (c >= '0' && c <= '9') {
                x += c - '0';
            } else if (c >= 'a' && c <= 'f') {
                x += 10 + c - 'a';
            } else {
                x += 10 + c - 'A';
            }
        }
        if (storeUnicodeCharacter(x, partialDecode)) {
            return hexDigitStart + i;
        } else {
            return codecs.insertReplacementAndGetResume(partialDecode, errors, "unicodeescape",
                    str, hexDigitStart - 2, hexDigitStart + i + 1, "illegal Unicode character");
        }
    }

    /* pass in an int since this can be a UCS-4 character */
    private static boolean storeUnicodeCharacter(int value, StringBuilder partialDecode) {
        if (value < 0 || (value >= 0xD800 && value <= 0xDFFF)) {
            return false;
        } else if (value <= PySystemState.maxunicode) {
            partialDecode.appendCodePoint(value);
            return true;
        }
        return false;
    }

    @ExposedMethod(doc = BuiltinDocs.bytes___getitem___doc)
    final PyObject bytes___getitem__(PyObject index) {
        PyObject ret = seq___finditem__(index);
        if (ret == null) {
            throw Py.IndexError("string index out of range");
        }
        return ret;
    }

    // XXX: need doc
    @ExposedMethod(defaults = "null")
    final PyObject bytes___getslice__(PyObject start, PyObject stop, PyObject step) {
        return seq___getslice__(start, stop, step);
    }

    @Override
    public int __cmp__(PyObject other) {
        return bytes___cmp__(other);
    }

    @ExposedMethod(type = MethodType.CMP)
    final int bytes___cmp__(PyObject other) {
        if (!(other instanceof PyString)) {
            return -2;
        }

        int c = getString().compareTo(((PyString)other).getString());
        return c < 0 ? -1 : c > 0 ? 1 : 0;
    }

    @Override
    public PyObject __eq__(PyObject other) {
        return bytes___eq__(other);
    }

    @ExposedMethod(type = MethodType.BINARY, doc = BuiltinDocs.bytes___eq___doc)
    final PyObject bytes___eq__(PyObject other) {
        String s = coerce(other);
        if (s == null) {
            return null;
        }
        return getString().equals(s) ? Py.True : Py.False;
    }

    @Override
    public PyObject __ne__(PyObject other) {
        return bytes___ne__(other);
    }

    @ExposedMethod(type = MethodType.BINARY, doc = BuiltinDocs.bytes___ne___doc)
    final PyObject bytes___ne__(PyObject other) {
        String s = coerce(other);
        if (s == null) {
            return null;
        }
        return getString().equals(s) ? Py.False : Py.True;
    }

    @Override
    public PyObject __lt__(PyObject other) {
        return bytes___lt__(other);
    }

    @ExposedMethod(type = MethodType.BINARY, doc = BuiltinDocs.bytes___lt___doc)
    final PyObject bytes___lt__(PyObject other) {
        String s = coerce(other);
        if (s == null) {
            return null;
        }
        return getString().compareTo(s) < 0 ? Py.True : Py.False;
    }

    @Override
    public PyObject __le__(PyObject other) {
        return bytes___le__(other);
    }

    @ExposedMethod(type = MethodType.BINARY, doc = BuiltinDocs.bytes___le___doc)
    final PyObject bytes___le__(PyObject other) {
        String s = coerce(other);
        if (s == null) {
            return null;
        }
        return getString().compareTo(s) <= 0 ? Py.True : Py.False;
    }

    @Override
    public PyObject __gt__(PyObject other) {
        return bytes___gt__(other);
    }

    @ExposedMethod(type = MethodType.BINARY, doc = BuiltinDocs.bytes___gt___doc)
    final PyObject bytes___gt__(PyObject other) {
        String s = coerce(other);
        if (s == null) {
            return null;
        }
        return getString().compareTo(s) > 0 ? Py.True : Py.False;
    }

    @Override
    public PyObject __ge__(PyObject other) {
        return bytes___ge__(other);
    }

    @ExposedMethod(type = MethodType.BINARY, doc = BuiltinDocs.bytes___ge___doc)
    final PyObject bytes___ge__(PyObject other) {
        String s = coerce(other);
        if (s == null) {
            return null;
        }
        return getString().compareTo(s) >= 0 ? Py.True : Py.False;
    }

    private static String coerce(PyObject o) {
        if (o instanceof PyString) {
            return o.toString();
        }
        return null;
    }

    @Override
    public int hashCode() {
        return bytes___hash__();
    }

    @ExposedMethod(doc = BuiltinDocs.bytes___hash___doc)
    final int bytes___hash__() {
        return getString().hashCode();
    }

    /**
     * @return a byte array with one byte for each char in this object's underlying String. Each
     *         byte contains the low-order bits of its corresponding char.
     */
    public byte[] toBytes() {
        return StringUtil.toBytes(getString());
    }

    @Override
    public Object __tojava__(Class<?> c) {
        if (c.isAssignableFrom(String.class)) {
            return getString();
        }

        if (c == Character.TYPE || c == Character.class) {
            if (getString().length() == 1) {
                return new Character(getString().charAt(0));
            }
        }

        if (c.isArray()) {
            if (c.getComponentType() == Byte.TYPE) {
                return toBytes();
            }
            if (c.getComponentType() == Character.TYPE) {
                return getString().toCharArray();
            }
        }

        if (c.isAssignableFrom(Collection.class)) {
            List<Object> list = new ArrayList();
            for (int i = 0; i < __len__(); i++) {
                list.add(pyget(i).__tojava__(String.class));
            }
            return list;
        }

        if (c.isInstance(this)) {
            return this;
        }

        return Py.NoConversion;
    }

    @Override
    protected PyObject pyget(int i) {
        // Method is overridden in PyUnicode, so definitely a PyString
        return new PyLong(string.charAt(i));
    }

    public int getInt(int i) {
        return string.charAt(i);
    }

    @Override
    protected PyObject getslice(int start, int stop, int step) {
        if (step > 0 && stop < start) {
            stop = start;
        }
        if (step == 1) {
            return fromSubstring(start, stop);
        } else {
            int n = sliceLength(start, stop, step);
            char new_chars[] = new char[n];
            int j = 0;
            for (int i = start; j < n; i += step) {
                new_chars[j++] = getString().charAt(i);
            }

            return createInstance(new String(new_chars), true);
        }
    }

    /**
     * Create an instance of the same type as this object, from the Java String given as argument.
     * This is to be overridden in a subclass to return its own type.
     *
     * @param str to wrap
     * @return
     */
    public PyString createInstance(String str) {
        return new PyString(str);
    }

    /**
     * Create an instance of the same type as this object, from the Java String given as argument.
     * This is to be overridden in a subclass to return its own type.
     *
     * @param str UTF-16 string encoding the characters (as Java).
     * @param isBasic is ignored in <code>PyString</code> (effectively true).
     * @return
     */
    protected PyString createInstance(String str, boolean isBasic) {
        // ignore isBasic, doesn't apply to PyString, just PyUnicode
        return new PyString(str);
    }

    /**
     * Return a String equivalent to the argument. This is a helper function to those methods that
     * accept any byte array type (any object that supports a one-dimensional byte buffer), or
     * accept a <code>unicode</code> argument which they interpret from its UTF-16 encoded form (the
     * internal representation returned by {@link PyUnicode#getString()}).
     *
     * @param obj to coerce to a String
     * @return coerced value or <code>null</code> if it can't be
     */
    private static String asUTF16StringOrNull(PyObject obj) {
        if (obj instanceof PyString) {
            return ((PyString)obj).getString();
        } else if (obj instanceof BufferProtocol) {
            // Other object with buffer API: briefly access the buffer
            try (PyBuffer buf = ((BufferProtocol)obj).getBuffer(PyBUF.FULL_RO)) {
                return buf.toString();
            }
        }
        return null;
    }

    /**
     * Return a String equivalent to the argument. This is a helper function to those methods that
     * accept any byte array type (any object that supports a one-dimensional byte buffer), but
     * <b>not</b> a <code>unicode</code>.
     *
     * @param obj to coerce to a String
     * @return coerced value or <code>null</code> if it can't be (including <code>unicode</code>)
     */
    private static String asStringOrNull(PyObject obj) {
        return (obj instanceof PyUnicode) ? null : asUTF16StringOrNull(obj);
    }

    /**
     * Return a String equivalent to the argument. This is a helper function to those methods that
     * accept any byte array type (any object that supports a one-dimensional byte buffer), but
     * <b>not</b> a <code>unicode</code>.
     * Added support for integer, as it can be interpreted as a byte
     *
     * @param obj to coerce to a String
     * @return coerced value
     * @throws PyException if the coercion fails (including <code>unicode</code>)
     */
    private static String asStringOrError(PyObject obj) throws PyException {
        return asStringOrError(obj, true);
    }
    private static String asStringOrError(PyObject obj, boolean allowInt) throws PyException {
        if (allowInt && obj instanceof PyLong) {
            int val = ((PyLong) obj).getValue().intValue();
            if (val < 0 || val > 255) {
                throw Py.ValueError("byte must be in range(0, 256)");
            }
            return String.valueOf(val);
        }
        String ret = (obj instanceof PyUnicode) ? null : asUTF16StringOrNull(obj);
        if (ret != null) {
            return ret;
        } else {
            throw Py.TypeError("expected str, bytearray or other buffer compatible object");
        }
    }

    /**
     * Return a String equivalent to the argument according to the calling conventions of methods
     * that accept as a byte string anything bearing the buffer interface, or accept
     * <code>PyNone</code>, but <b>not</b> a <code>unicode</code>. (Or the argument may be omitted,
     * showing up here as null.) These include the <code>strip</code> and <code>split</code> methods
     * of <code>str</code>, where a null indicates that the criterion is whitespace, and
     * <code>str.translate</code>.
     *
     * @param obj to coerce to a String or null
     * @param name of method
     * @return coerced value or null
     * @throws PyException if the coercion fails (including <code>unicode</code>)
     */
    private static String asStringNullOrError(PyObject obj, String name) throws PyException {

        if (obj == null || obj == Py.None) {
            return null;
        }
        String ret = (obj instanceof PyUnicode) ? null : asUTF16StringOrNull(obj);
        if (ret != null) {
            return ret;
        }
        // A nameless method is the client
        throw Py.TypeError(String.format("a bytes-like object is required, not '%s'",
                obj.getType().fastGetName()));
    }

    /**
     * Return a String equivalent to the argument according to the calling conventions of the
     * certain methods of <code>str</code>. Those methods accept as a byte string anything bearing
     * the buffer interface, or accept a <code>unicode</code> argument which they interpret from its
     * UTF-16 encoded form (the internal representation returned by {@link PyUnicode#getString()}).
     *
     * @param obj to coerce to a String
     * @return coerced value
     * @throws PyException if the coercion fails
     */
    private static String asUTF16StringOrError(PyObject obj) {
        // PyUnicode accepted here. Care required in the client if obj is not basic plane.
        String ret = asUTF16StringOrNull(obj);
        if (ret != null) {
            return ret;
        } else {
            throw Py.TypeError(String.format("a bytes-like object is required, not '%s'", obj.getType().fastGetName()));
        }
    }

    @Override
    public boolean __contains__(PyObject o) {
        return bytes___contains__(o);
    }

    @ExposedMethod(doc = BuiltinDocs.bytes___contains___doc)
    final boolean bytes___contains__(PyObject o) {
        String other = asUTF16StringOrError(o);
        return getString().indexOf(other) >= 0;
    }

    @Override
    protected PyObject repeat(int count) {
        if (count < 0) {
            count = 0;
        }
        int s = getString().length();
        if ((long)s * count > Integer.MAX_VALUE) {
            // Since Strings store their data in an array, we can't make one
            // longer than Integer.MAX_VALUE. Without this check we get
            // NegativeArraySize Exceptions when we create the array on the
            // line with a wrapped int.
            throw Py.OverflowError("max str len is " + Integer.MAX_VALUE);
        }
        char new_chars[] = new char[s * count];
        for (int i = 0; i < count; i++) {
            getString().getChars(0, s, new_chars, i * s);
        }
        return createInstance(new String(new_chars));
    }

    @Override
    public PyObject __mul__(PyObject o) {
        return bytes___mul__(o);
    }

    @ExposedMethod(type = MethodType.BINARY, doc = BuiltinDocs.bytes___mul___doc)
    final PyObject bytes___mul__(PyObject o) {
        if (!o.isIndex()) {
            return null;
        }
        return repeat(o.asIndex(Py.OverflowError));
    }

    @Override
    public PyObject __rmul__(PyObject o) {
        return bytes___rmul__(o);
    }

    @ExposedMethod(type = MethodType.BINARY, doc = BuiltinDocs.bytes___rmul___doc)
    final PyObject bytes___rmul__(PyObject o) {
        if (!o.isIndex()) {
            return null;
        }
        return repeat(o.asIndex(Py.OverflowError));
    }

    /**
     * {@inheritDoc} For a <code>str</code> addition means concatenation and returns a
     * <code>str</code> ({@link PyString}) result, except when a {@link PyUnicode} argument is
     * given, when a <code>PyUnicode</code> results.
     */
    @Override
    public PyObject __add__(PyObject other) {
        return bytes___add__(other);
    }

    @ExposedMethod(type = MethodType.BINARY, doc = BuiltinDocs.bytes___add___doc)
    final PyObject bytes___add__(PyObject other) {
        // Expect other to be some kind of byte-like object.
        String otherStr = asStringOrNull(other);
        if (otherStr != null) {
            // Yes it is: concatenate as strings, which are guaranteed byte-like.
            return new PyString(getString().concat(otherStr), true);
        } else if (other instanceof PyUnicode) {
            return decode().__add__(other);
        } else {
            // Allow PyObject._basic_add to pick up the pieces or raise informative error
            return null;
        }
    }

    @ExposedMethod(doc = BuiltinDocs.bytes___getnewargs___doc)
    final PyTuple bytes___getnewargs__() {
        return new PyTuple(new PyString(this.getString()));
    }

    @Override
    public PyTuple __getnewargs__() {
        return bytes___getnewargs__();
    }

    @Override
    public PyObject __mod__(PyObject other) {
        return bytes___mod__(other);
    }

    @ExposedMethod(doc = BuiltinDocs.str___mod___doc)
    public PyObject bytes___mod__(PyObject other) {
        StringFormatter fmt = new StringFormatter(getString(), false);
        return fmt.format(other);
    }

    @Override
    public PyObject __int__() {
        return atol(10);
    }

    @Override
    public PyFloat __float__() {
        return new PyFloat(atof());
    }

    @Override
    public PyObject __pos__() {
        throw Py.TypeError("bad operand type for unary +");
    }

    @Override
    public PyObject __neg__() {
        throw Py.TypeError("bad operand type for unary -");
    }

    @Override
    public PyObject __invert__() {
        throw Py.TypeError("bad operand type for unary ~");
    }

    @Override
    public PyComplex __complex__() {
        return atocx();
    }

    // Add in methods from string module
    public String lower() {
        return bytes_lower();
    }

    @ExposedMethod(doc = BuiltinDocs.bytes_lower_doc)
    final String bytes_lower() {
        return getString().toLowerCase(Locale.ROOT);
    }

    public String upper() {
        return bytes_uuper();
    }

    @ExposedMethod(doc = BuiltinDocs.str_upper_doc)
    final String bytes_uuper() {
        return getString().toUpperCase(Locale.ROOT);
    }

    public String title() {
        return bytes_title();
    }

    @ExposedMethod(doc = BuiltinDocs.bytes_title_doc)
    final String bytes_title() {
        char[] chars = getString().toCharArray();
        int n = chars.length;

        boolean previous_is_cased = false;
        for (int i = 0; i < n; i++) {
            char ch = chars[i];
            if (previous_is_cased) {
                chars[i] = Character.toLowerCase(ch);
            } else {
                chars[i] = Character.toTitleCase(ch);
            }

            if (Character.isLowerCase(ch) || Character.isUpperCase(ch) || Character.isTitleCase(ch)) {
                previous_is_cased = true;
            } else {
                previous_is_cased = false;
            }
        }
        return new String(chars);
    }

    public String swapcase() {
        return bytes_swapcase();
    }

    @ExposedMethod(doc = BuiltinDocs.bytes_swapcase_doc)
    final String bytes_swapcase() {
        char[] chars = getString().toCharArray();
        int n = chars.length;
        for (int i = 0; i < n; i++) {
            char c = chars[i];
            if (Character.isUpperCase(c)) {
                chars[i] = Character.toLowerCase(c);
            } else if (Character.isLowerCase(c)) {
                chars[i] = Character.toUpperCase(c);
            }
        }
        return new String(chars);
    }

    /**
     * Equivalent of Python <code>str.strip()</code> with no argument, meaning strip whitespace. Any
     * whitespace byte/character will be discarded from either end of this <code>str</code>.
     *
     * @return a new String, stripped of the whitespace characters/bytes
     */
    public String strip() {
        return _strip();
    }

    /**
     * Equivalent of Python <code>str.strip()</code>.
     *
     * @param stripChars characters to strip from either end of this str/bytes, or null
     * @return a new String, stripped of the specified characters/bytes
     */
    public String strip(String stripChars) {
        return _strip(stripChars);
    }

    /**
     * Equivalent of Python <code>str.strip()</code>. Any byte/character matching one of those in
     * <code>stripChars</code> will be discarded from either end of this <code>str</code>. If
     * <code>stripChars == null</code>, whitespace will be stripped. If <code>stripChars</code> is a
     * <code>PyUnicode</code>, the result will also be a <code>PyUnicode</code>.
     *
     * @param stripChars characters to strip from either end of this str/bytes, or null
     * @return a new <code>PyString</code> (or {@link PyUnicode}), stripped of the specified
     *         characters/bytes
     */
    public PyObject strip(PyObject stripChars) {
        return bytes_strip(stripChars);
    }

    @ExposedMethod(defaults = "null", doc = BuiltinDocs.bytes_strip_doc)
    final PyObject bytes_strip(PyObject chars) {
        if (chars instanceof PyUnicode) {
            // Promote the problem to a Unicode one
            return ((PyUnicode)decode()).str_strip(chars);
        } else {
            // It ought to be None, null, some kind of bytes with the buffer API.
            String stripChars = asStringNullOrError(chars, "strip");
            // Strip specified characters or whitespace if stripChars == null
            return new PyString(_strip(stripChars), true);
        }
    }

    /**
     * Implementation of Python <code>str.strip()</code> common to exposed and Java API, when
     * stripping whitespace. Any whitespace byte/character will be discarded from either end of this
     * <code>str</code>.
     * <p>
     * Implementation note: although a <code>str</code> contains only bytes, this method is also
     * called by {@link PyUnicode#str_strip(PyObject)} when this is a basic-plane string.
     *
     * @return a new String, stripped of the whitespace characters/bytes
     */
    protected final String _strip() {
        String s = getString();
        // Rightmost non-whitespace
        int right = _stripRight(s);
        if (right < 0) {
            // They're all whitespace
            return "";
        } else {
            // Leftmost non-whitespace character: right known not to be a whitespace
            int left = _stripLeft(s, right);
            return s.substring(left, right + 1);
        }
    }

    /**
     * Implementation of Python <code>str.strip()</code> common to exposed and Java API. Any
     * byte/character matching one of those in <code>stripChars</code> will be discarded from either
     * end of this <code>str</code>. If <code>stripChars == null</code>, whitespace will be
     * stripped.
     * <p>
     * Implementation note: although a <code>str</code> contains only bytes, this method is also
     * called by {@link PyUnicode#str_strip(PyObject)} when both arguments are basic-plane
     * strings.
     *
     * @param stripChars characters to strip or null
     * @return a new String, stripped of the specified characters/bytes
     */
    protected final String _strip(String stripChars) {
        if (stripChars == null) {
            // Divert to the whitespace version
            return _strip();
        } else {
            String s = getString();
            // Rightmost non-matching character
            int right = _stripRight(s, stripChars);
            if (right < 0) {
                // They all match
                return "";
            } else {
                // Leftmost non-matching character: right is known not to match
                int left = _stripLeft(s, stripChars, right);
                return s.substring(left, right + 1);
            }
        }
    }

    /**
     * Helper for <code>strip</code>, <code>lstrip</code> implementation, when stripping whitespace.
     *
     * @param s string to search (only <code>s[0:right]</code> is searched).
     * @param right rightmost extent of string search
     * @return index of lefttmost non-whitespace character or <code>right</code> if they all are.
     */
    private static final int _stripLeft(String s, int right) {
        for (int left = 0; left < right; left++) {
            if (!Character.isWhitespace(s.charAt(left))) {
                return left;
            }
        }
        return right;
    }

    /**
     * Helper for <code>strip</code>, <code>lstrip</code> implementation, when stripping specified
     * characters.
     *
     * @param s string to search (only <code>s[0:right]</code> is searched).
     * @param stripChars specifies set of characters to strip
     * @param right rightmost extent of string search
     * @return index of leftmost character not in <code>stripChars</code> or <code>right</code> if
     *         they all are.
     */
    private static final int _stripLeft(String s, String stripChars, int right) {
        for (int left = 0; left < right; left++) {
            if (stripChars.indexOf(s.charAt(left)) < 0) {
                return left;
            }
        }
        return right;
    }

    /**
     * Helper for <code>strip</code>, <code>rstrip</code> implementation, when stripping whitespace.
     *
     * @param s string to search.
     * @return index of rightmost non-whitespace character or -1 if they all are.
     */
    private static final int _stripRight(String s) {
        for (int right = s.length(); --right >= 0;) {
            if (!Character.isWhitespace(s.charAt(right))) {
                return right;
            }
        }
        return -1;
    }

    /**
     * Helper for <code>strip</code>, <code>rstrip</code> implementation, when stripping specified
     * characters.
     *
     * @param s string to search.
     * @param stripChars specifies set of characters to strip
     * @return index of rightmost character not in <code>stripChars</code> or -1 if they all are.
     */
    private static final int _stripRight(String s, String stripChars) {
        for (int right = s.length(); --right >= 0;) {
            if (stripChars.indexOf(s.charAt(right)) < 0) {
                return right;
            }
        }
        return -1;
    }

    /**
     * Equivalent of Python <code>str.lstrip()</code> with no argument, meaning strip whitespace.
     * Any whitespace byte/character will be discarded from the left of this <code>str</code>.
     *
     * @return a new String, stripped of the whitespace characters/bytes
     */
    public String lstrip() {
        return _lstrip();
    }

    /**
     * Equivalent of Python <code>str.lstrip()</code>.
     *
     * @param stripChars characters to strip from the left end of this str/bytes, or null
     * @return a new String, stripped of the specified characters/bytes
     */
    public String lstrip(String stripChars) {
        return _lstrip(stripChars);
    }

    /**
     * Equivalent of Python <code>str.lstrip()</code>. Any byte/character matching one of those in
     * <code>stripChars</code> will be discarded from the left end of this <code>str</code>. If
     * <code>stripChars == null</code>, whitespace will be stripped. If <code>stripChars</code> is a
     * <code>PyUnicode</code>, the result will also be a <code>PyUnicode</code>.
     *
     * @param stripChars characters to strip from the left end of this str/bytes, or null
     * @return a new <code>PyString</code> (or {@link PyUnicode}), stripped of the specified
     *         characters/bytes
     */
    public PyObject lstrip(PyObject stripChars) {
        return bytes_lstrip(stripChars);
    }

    @ExposedMethod(defaults = "null", doc = BuiltinDocs.bytes_lstrip_doc)
    final PyObject bytes_lstrip(PyObject chars) {
        if (chars instanceof PyUnicode) {
            // Promote the problem to a Unicode one
            return ((PyUnicode)decode()).str_lstrip(chars);
        } else {
            // It ought to be None, null, some kind of bytes with the buffer API.
            String stripChars = asStringNullOrError(chars, "lstrip");
            // Strip specified characters or whitespace if stripChars == null
            return new PyString(_lstrip(stripChars), true);
        }
    }

    /**
     * Implementation of Python <code>str.lstrip()</code> common to exposed and Java API, when
     * stripping whitespace. Any whitespace byte/character will be discarded from the left end of
     * this <code>str</code>.
     * <p>
     * Implementation note: although a str contains only bytes, this method is also called by
     * {@link PyUnicode#str_lstrip(PyObject)} when this is a basic-plane string.
     *
     * @return a new String, stripped of the whitespace characters/bytes
     */
    protected final String _lstrip() {
        String s = getString();
        // Leftmost non-whitespace character: cannot exceed length
        int left = _stripLeft(s, s.length());
        return s.substring(left);
    }

    /**
     * Implementation of Python <code>str.lstrip()</code> common to exposed and Java API. Any
     * byte/character matching one of those in <code>stripChars</code> will be discarded from the
     * left end of this <code>str</code>. If <code>stripChars == null</code>, whitespace will be
     * stripped.
     * <p>
     * Implementation note: although a <code>str</code> contains only bytes, this method is also
     * called by {@link PyUnicode#str_lstrip(PyObject)} when both arguments are basic-plane
     * strings.
     *
     * @param stripChars characters to strip or null
     * @return a new String, stripped of the specified characters/bytes
     */
    protected final String _lstrip(String stripChars) {
        if (stripChars == null) {
            // Divert to the whitespace version
            return _lstrip();
        } else {
            String s = getString();
            // Leftmost matching character: cannot exceed length
            int left = _stripLeft(s, stripChars, s.length());
            return s.substring(left);
        }
    }

    /**
     * Equivalent of Python <code>str.rstrip()</code> with no argument, meaning strip whitespace.
     * Any whitespace byte/character will be discarded from the right end of this <code>str</code>.
     *
     * @return a new String, stripped of the whitespace characters/bytes
     */
    public String rstrip() {
        return _rstrip();
    }

    /**
     * Equivalent of Python <code>str.rstrip()</code>.
     *
     * @param stripChars characters to strip from either end of this str/bytes, or null
     * @return a new String, stripped of the specified characters/bytes
     */
    public String rstrip(String stripChars) {
        return _rstrip(stripChars);
    }

    /**
     * Equivalent of Python <code>str.rstrip()</code>. Any byte/character matching one of those in
     * <code>stripChars</code> will be discarded from the right end of this <code>str</code>. If
     * <code>stripChars == null</code>, whitespace will be stripped. If <code>stripChars</code> is a
     * <code>PyUnicode</code>, the result will also be a <code>PyUnicode</code>.
     *
     * @param stripChars characters to strip from the right end of this str/bytes, or null
     * @return a new <code>PyString</code> (or {@link PyUnicode}), stripped of the specified
     *         characters/bytes
     */
    public PyObject rstrip(PyObject stripChars) {
        return bytes_rstrip(stripChars);
    }

    @ExposedMethod(defaults = "null", doc = BuiltinDocs.bytes_rstrip_doc)
    final PyObject bytes_rstrip(PyObject chars) {
        if (chars instanceof PyUnicode) {
            // Promote the problem to a Unicode one
            return ((PyUnicode)decode()).str_rstrip(chars);
        } else {
            // It ought to be None, null, some kind of bytes with the buffer API.
            String stripChars = asStringNullOrError(chars, "rstrip");
            // Strip specified characters or whitespace if stripChars == null
            return new PyString(_rstrip(stripChars), true);
        }
    }

    /**
     * Implementation of Python <code>str.rstrip()</code> common to exposed and Java API, when
     * stripping whitespace. Any whitespace byte/character will be discarded from the right end of
     * this <code>str</code>.
     * <p>
     * Implementation note: although a <code>str</code> contains only bytes, this method is also
     * called by {@link PyUnicode#str_rstrip(PyObject)} when this is a basic-plane string.
     *
     * @return a new String, stripped of the whitespace characters/bytes
     */
    protected final String _rstrip() {
        String s = getString();
        // Rightmost non-whitespace
        int right = _stripRight(s);
        if (right < 0) {
            // They're all whitespace
            return "";
        } else {
            // Substring up to and including this rightmost non-whitespace
            return s.substring(0, right + 1);
        }
    }

    /**
     * Implementation of Python <code>str.rstrip()</code> common to exposed and Java API. Any
     * byte/character matching one of those in <code>stripChars</code> will be discarded from the
     * right end of this <code>str</code>. If <code>stripChars == null</code>, whitespace will be
     * stripped.
     * <p>
     * Implementation note: although a <code>str</code> contains only bytes, this method is also
     * called by {@link PyUnicode#str_strip(PyObject)} when both arguments are basic-plane
     * strings.
     *
     * @param stripChars characters to strip or null
     * @return a new String, stripped of the specified characters/bytes
     */
    protected final String _rstrip(String stripChars) {
        if (stripChars == null) {
            // Divert to the whitespace version
            return _rstrip();
        } else {
            String s = getString();
            // Rightmost non-matching character
            int right = _stripRight(s, stripChars);
            // Substring up to and including this rightmost non-matching character (or "")
            return s.substring(0, right + 1);
        }
    }

    /**
     * Equivalent to Python <code>str.split()</code>, splitting on runs of whitespace.
     *
     * @return list(str) result
     */
    public PyList split() {
        return _split(null, -1);
    }

    /**
     * Equivalent to Python <code>str.split()</code>, splitting on a specified string.
     *
     * @param sep string to use as separator (or <code>null</code> if to split on whitespace)
     * @return list(str) result
     */
    public PyList split(String sep) {
        return _split(sep, -1);
    }

    /**
     * Equivalent to Python <code>str.split()</code>, splitting on a specified string.
     *
     * @param sep string to use as separator (or <code>null</code> if to split on whitespace)
     * @param maxsplit maximum number of splits to make (there may be <code>maxsplit+1</code>
     *            parts).
     * @return list(str) result
     */
    public PyList split(String sep, int maxsplit) {
        return _split(sep, maxsplit);
    }

    /**
     * Equivalent to Python <code>str.split()</code> returning a {@link PyList} of
     * <code>PyString</code>s (or <code>PyUnicode</code>s). The <code>str</code> will be split at
     * each occurrence of <code>sep</code>. If <code>sep == null</code>, whitespace will be used as
     * the criterion. If <code>sep</code> has zero length, a Python <code>ValueError</code> is
     * raised.
     *
     * @param sep string to use as separator (or <code>null</code> if to split on whitespace)
     * @return list(str) result
     */
    public PyList split(PyObject sep) {
<<<<<<< HEAD
        return bytes_split(new PyObject[]{sep}, Py.NoKeywords);
=======
        return bytes_split(sep, -1);
>>>>>>> 3d3c07ce
    }

    /**
     * As {@link #split(PyObject)} but if <code>maxsplit</code> &gt;=0 and there are more feasible
     * splits than <code>maxsplit</code>, the last element of the list contains the rest of the
     * string.
     *
     * @param sep string to use as separator (or <code>null</code> if to split on whitespace)
     * @param maxsplit maximum number of splits to make (there may be <code>maxsplit+1</code>
     *            parts).
     * @return list(str) result
     */
<<<<<<< HEAD
    public PyList split(PyObject sep, PyObject maxsplit) {
        return bytes_split(new PyObject[]{sep, maxsplit}, Py.NoKeywords);
    }

    @ExposedMethod(doc = BuiltinDocs.bytes_split_doc)
    final PyList bytes_split(PyObject[] args, String[] keywords) {
        ArgParser ap = new ArgParser("split", args, keywords, "sep", "maxsplit");
        PyObject sep = ap.getPyObject(0, Py.None);
        int maxsplit = ap.getInt(1, -1);
        // Split on specified string or whitespace if sep == null
        return _split(asStringNullOrError(sep, "sep"), maxsplit);
=======
    public PyList split(PyObject sep, int maxsplit) {
        return bytes_split(sep, maxsplit);
    }

    @ExposedMethod(defaults = {"null", "-1"}, doc = BuiltinDocs.bytes_split_doc)
    final PyList bytes_split(PyObject sepObj, int maxsplit) {
        if (sepObj instanceof PyUnicode) {
            // Promote the problem to a Unicode one
            return ((PyUnicode)decode()).str_split(sepObj, maxsplit);
        } else {
            // It ought to be None, null, some kind of bytes with the buffer API.
            String sep = asStringNullOrError(sepObj, "split");
            // Split on specified string or whitespace if sep == null
            return _split(sep, maxsplit);
        }
>>>>>>> 3d3c07ce
    }

    /**
     * Implementation of Python str.split() common to exposed and Java API returning a
     * {@link PyList} of <code>PyString</code>s. The <code>str</code> will be split at each
     * occurrence of <code>sep</code>. If <code>sep == null</code>, whitespace will be used as the
     * criterion. If <code>sep</code> has zero length, a Python <code>ValueError</code> is raised.
     * If <code>maxsplit</code> &gt;=0 and there are more feasible splits than <code>maxsplit</code>
     * the last element of the list contains the what is left over after the last split.
     * <p>
     * Implementation note: although a str contains only bytes, this method is also called by
     * {@link PyUnicode#str_split(PyObject, int)}.
     *
     * @param sep string to use as separator (or <code>null</code> if to split on whitespace)
     * @param maxsplit maximum number of splits to make (there may be <code>maxsplit+1</code>
     *            parts).
     * @return list(str) result
     */
    protected final PyList _split(String sep, int maxsplit) {
        if (sep == null) {
            // Split on runs of whitespace
            return splitfields(maxsplit);
        } else if (sep.length() == 0) {
            throw Py.ValueError("empty separator");
        } else {
            // Split on specified (non-empty) string
            return splitfields(sep, maxsplit);
        }
    }

    /**
     * Helper function for <code>.split</code>, in <code>str</code> and <code>unicode</code>,
     * splitting on white space and returning a list of the separated parts. If there are more than
     * <code>maxsplit</code> feasible the last element of the list is the remainder of the original
     * (this) string. The split sections will be {@link PyUnicode} if this object is a
     * <code>PyUnicode</code>.
     *
     * @param maxsplit limit on the number of splits (if &gt;=0)
     * @return <code>PyList</code> of split sections
     */
    private PyList splitfields(int maxsplit) {
        /*
         * Result built here is a list of split parts, exactly as required for s.split(None,
         * maxsplit). If there are to be n splits, there will be n+1 elements in L.
         */
        PyList list = new PyList();

        String s = getString();
        int length = s.length(), start = 0, splits = 0, index;

        if (maxsplit < 0) {
            // Make all possible splits: there can't be more than:
            maxsplit = length;
        }

        // start is always the first character not consumed into a piece on the list
        while (start < length) {

            // Find the next occurrence of non-whitespace
            while (start < length) {
                if (!Character.isWhitespace(s.charAt(start))) {
                    // Break leaving start pointing at non-whitespace
                    break;
                }
                start++;
            }

            if (start >= length) {
                // Only found whitespace so there is no next segment
                break;

            } else if (splits >= maxsplit) {
                // The next segment is the last and contains all characters up to the end
                index = length;

            } else {
                // The next segment runs up to the next next whitespace or end
                for (index = start; index < length; index++) {
                    if (Character.isWhitespace(s.charAt(index))) {
                        // Break leaving index pointing at whitespace
                        break;
                    }
                }
            }

            // Make a piece from start up to index
            list.append(fromSubstring(start, index));
            splits++;

            // Start next segment search at that point
            start = index;
        }

        return list;
    }

    /**
     * Helper function for <code>.split</code> and <code>.replace</code>, in <code>str</code> and
     * <code>unicode</code>, returning a list of the separated parts. If there are more than
     * <code>maxsplit</code> occurrences of <code>sep</code> the last element of the list is the
     * remainder of the original (this) string. If <code>sep</code> is the zero-length string, the
     * split is between each character (as needed by <code>.replace</code>). The split sections will
     * be {@link PyUnicode} if this object is a <code>PyUnicode</code>.
     *
     * @param sep at occurrences of which this string should be split
     * @param maxsplit limit on the number of splits (if &gt;=0)
     * @return <code>PyList</code> of split sections
     */
    private PyList splitfields(String sep, int maxsplit) {
        /*
         * Result built here is a list of split parts, exactly as required for s.split(sep), or to
         * produce the result of s.replace(sep, r) by a subsequent call r.join(L). If there are to
         * be n splits, there will be n+1 elements in L.
         */
        PyList list = new PyList();

        String s = getString();
        int length = s.length();
        int sepLength = sep.length();

        if (maxsplit < 0) {
            // Make all possible splits: there can't be more than:
            maxsplit = length + 1;
        }

        if (maxsplit == 0) {
            // Degenerate case
            list.append(this);

        } else if (sepLength == 0) {
            /*
             * The separator is "". This cannot happen with s.split(""), as that's an error, but it
             * is used by s.replace("", A) and means that the result should be A interleaved between
             * the characters of s, before the first, and after the last, the number always limited
             * by maxsplit.
             */

            // There will be m+1 parts, where m = maxsplit or length+1 whichever is smaller.
            int m = (maxsplit > length) ? length + 1 : maxsplit;

            // Put an empty string first to make one split before the first character
            list.append(createInstance("")); // PyString or PyUnicode as this class
            int index;

            // Add m-1 pieces one character long
            for (index = 0; index < m - 1; index++) {
                list.append(fromSubstring(index, index + 1));
            }

            // And add the last piece, so there are m+1 splits (m+1 pieces)
            list.append(fromSubstring(index, length));

        } else {
            // Index of first character not yet in a piece on the list
            int start = 0;

            // Add at most maxsplit pieces
            for (int splits = 0; splits < maxsplit; splits++) {

                // Find the next occurrence of sep
                int index = s.indexOf(sep, start);

                if (index < 0) {
                    // No more occurrences of sep: we're done
                    break;

                } else {
                    // Make a piece from start up to where we found sep
                    list.append(fromSubstring(start, index));
                    // New start (of next piece) is just after sep
                    start = index + sepLength;
                }
            }

            // Last piece is the rest of the string (even if start==length)
            list.append(fromSubstring(start, length));
        }

        return list;
    }

    /**
     * Equivalent to Python <code>str.rsplit()</code>, splitting on runs of whitespace.
     *
     * @return list(str) result
     */
    public PyList rsplit() {
        return _rsplit(null, -1);
    }

    /**
     * Equivalent to Python <code>str.rsplit()</code>, splitting on a specified string.
     *
     * @param sep string to use as separator (or <code>null</code> if to split on whitespace)
     * @return list(str) result
     */
    public PyList rsplit(String sep) {
        return _rsplit(sep, -1);
    }

    /**
     * Equivalent to Python <code>str.rsplit()</code>, splitting on a specified string.
     *
     * @param sep string to use as separator (or <code>null</code> if to split on whitespace)
     * @param maxsplit maximum number of splits to make (there may be <code>maxsplit+1</code>
     *            parts).
     * @return list(str) result
     */
    public PyList rsplit(String sep, int maxsplit) {
        return _rsplit(sep, maxsplit);
    }

    /**
     * Equivalent to Python <code>str.rsplit()</code> returning a {@link PyList} of
     * <code>PyString</code>s (or <code>PyUnicode</code>s). The <code>str</code> will be split at
     * each occurrence of <code>sep</code>, working from the right. If <code>sep == null</code>,
     * whitespace will be used as the criterion. If <code>sep</code> has zero length, a Python
     * <code>ValueError</code> is raised.
     *
     * @param sep string to use as separator (or <code>null</code> if to split on whitespace)
     * @return list(str) result
     */
    public PyList rsplit(PyObject sep) {
<<<<<<< HEAD
        return bytes_rsplit(new PyObject[]{sep}, Py.NoKeywords);
=======
        return bytes_rsplit(sep, -1);
>>>>>>> 3d3c07ce
    }

    /**
     * As {@link #rsplit(PyObject)} but if <code>maxsplit</code> &gt;=0 and there are more feasible
     * splits than <code>maxsplit</code> the last element of the list contains the rest of the
     * string.
     *
     * @param sep string to use as separator (or <code>null</code> if to split on whitespace)
     * @param maxsplit maximum number of splits to make (there may be <code>maxsplit+1</code>
     *            parts).
     * @return list(str) result
     */
<<<<<<< HEAD
    public PyList rsplit(PyObject sep, PyObject maxsplit) {
        return bytes_rsplit(new PyObject[]{sep, maxsplit}, Py.NoKeywords);
    }

    @ExposedMethod(doc = BuiltinDocs.bytes_split_doc)
    final PyList bytes_rsplit(PyObject[] args, String[] keywords) {
        ArgParser ap = new ArgParser("rsplit", args, keywords, "sep", "maxsplit");
        PyObject sep = ap.getPyObject(0, Py.None);
        int maxsplit = ap.getInt(1, -1);
        // Split on specified string or whitespace if sep == null
        return _rsplit(asStringNullOrError(sep, "sep"), maxsplit);
=======
    public PyList rsplit(PyObject sep, int maxsplit) {
        return bytes_rsplit(sep, maxsplit);
    }

    @ExposedMethod(defaults = {"null", "-1"}, doc = BuiltinDocs.bytes_split_doc)
    final PyList bytes_rsplit(PyObject sepObj, int maxsplit) {
        if (sepObj instanceof PyUnicode) {
            // Promote the problem to a Unicode one
            return ((PyUnicode)decode()).str_rsplit(sepObj, maxsplit);
        } else {
            // It ought to be None, null, some kind of bytes with the buffer API.
            String sep = asStringNullOrError(sepObj, "rsplit");
            // Split on specified string or whitespace if sep == null
            return _rsplit(sep, maxsplit);
        }
>>>>>>> 3d3c07ce
    }

    /**
     * Implementation of Python <code>str.rsplit()</code> common to exposed and Java API returning a
     * {@link PyList} of <code>PyString</code>s. The <code>str</code> will be split at each
     * occurrence of <code>sep</code>, working from the right. If <code>sep == null</code>,
     * whitespace will be used as the criterion. If <code>sep</code> has zero length, a Python
     * <code>ValueError</code> is raised. If <code>maxsplit</code> &gt;=0 and there are more
     * feasible splits than <code>maxsplit</code> the first element of the list contains the what is
     * left over after the last split.
     * <p>
     * Implementation note: although a str contains only bytes, this method is also called by
     * {@link PyUnicode#unicode_rsplit(PyObject, int)} .
     *
     * @param sep string to use as separator (or <code>null</code> if to split on whitespace)
     * @param maxsplit maximum number of splits to make (there may be <code>maxsplit+1</code>
     *            parts).
     * @return list(str) result
     */
    protected final PyList _rsplit(String sep, int maxsplit) {
        if (sep == null) {
            // Split on runs of whitespace
            return rsplitfields(maxsplit);
        } else if (sep.length() == 0) {
            throw Py.ValueError("empty separator");
        } else {
            // Split on specified (non-empty) string
            return rsplitfields(sep, maxsplit);
        }
    }

    /**
     * Helper function for <code>.rsplit</code>, in <code>str</code> and <code>unicode</code>,
     * splitting on white space and returning a list of the separated parts. If there are more than
     * <code>maxsplit</code> feasible the first element of the list is the remainder of the original
     * (this) string. The split sections will be {@link PyUnicode} if this object is a
     * <code>PyUnicode</code>.
     *
     * @param maxsplit limit on the number of splits (if &gt;=0)
     * @return <code>PyList</code> of split sections
     */
    private PyList rsplitfields(int maxsplit) {
        /*
         * Result built here (in reverse) is a list of split parts, exactly as required for
         * s.rsplit(None, maxsplit). If there are to be n splits, there will be n+1 elements.
         */
        PyList list = new PyList();

        String s = getString();
        int length = s.length(), end = length - 1, splits = 0, index;

        if (maxsplit < 0) {
            // Make all possible splits: there can't be more than:
            maxsplit = length;
        }

        // end is always the rightmost character not consumed into a piece on the list
        while (end >= 0) {

            // Find the next occurrence of non-whitespace (working leftwards)
            while (end >= 0) {
                if (!isspace(s.charAt(end))) {
                    // Break leaving end pointing at non-whitespace
                    break;
                }
                --end;
            }

            if (end < 0) {
                // Only found whitespace so there is no next segment
                break;

            } else if (splits >= maxsplit) {
                // The next segment is the last and contains all characters back to the beginning
                index = -1;

            } else {
                // The next segment runs back to the next next whitespace or beginning
                for (index = end; index >= 0; --index) {
                    if (isspace(s.charAt(index))) {
                        // Break leaving index pointing at whitespace
                        break;
                    }
                }
            }

            // Make a piece from index+1 start up to end+1
            list.append(fromSubstring(index + 1, end + 1));
            splits++;

            // Start next segment search at that point
            end = index;
        }

        list.reverse();
        return list;
    }

    /**
     * Helper function for <code>.rsplit</code>, in <code>str</code> and <code>unicode</code>,
     * returning a list of the separated parts, <em>in the reverse order</em> of their occurrence in
     * this string. If there are more than <code>maxsplit</code> occurrences of <code>sep</code> the
     * first element of the list is the left end of the original (this) string. The split sections
     * will be {@link PyUnicode} if this object is a <code>PyUnicode</code>.
     *
     * @param sep at occurrences of which this string should be split
     * @param maxsplit limit on the number of splits (if &gt;=0)
     * @return <code>PyList</code> of split sections
     */
    private PyList rsplitfields(String sep, int maxsplit) {
        /*
         * Result built here (in reverse) is a list of split parts, exactly as required for
         * s.rsplit(sep, maxsplit). If there are to be n splits, there will be n+1 elements.
         */
        PyList list = new PyList();

        String s = getString();
        int length = s.length();
        int sepLength = sep.length();

        if (maxsplit < 0) {
            // Make all possible splits: there can't be more than:
            maxsplit = length + 1;
        }

        if (maxsplit == 0) {
            // Degenerate case
            list.append(this);

        } else if (sepLength == 0) {
            // Empty separator is not allowed
            throw Py.ValueError("empty separator");

        } else {
            // Index of first character of the last piece already on the list
            int end = length;

            // Add at most maxsplit pieces
            for (int splits = 0; splits < maxsplit; splits++) {

                // Find the next occurrence of sep (working leftwards)
                int index = s.lastIndexOf(sep, end - sepLength);

                if (index < 0) {
                    // No more occurrences of sep: we're done
                    break;

                } else {
                    // Make a piece from where we found sep up to end
                    list.append(fromSubstring(index + sepLength, end));
                    // New end (of next piece) is where we found sep
                    end = index;
                }
            }

            // Last piece is the rest of the string (even if end==0)
            list.append(fromSubstring(0, end));
        }

        list.reverse();
        return list;
    }

    /**
     * Equivalent to Python <code>str.partition()</code>, splits the <code>PyString</code> at the
     * first occurrence of <code>sepObj</code> returning a {@link PyTuple} containing the part
     * before the separator, the separator itself, and the part after the separator.
     *
     * @param sepObj str, unicode or object implementing {@link BufferProtocol}
     * @return tuple of parts
     */
    public PyTuple partition(PyObject sepObj) {
        return bytes_partition(sepObj);
    }

    @ExposedMethod(doc = BuiltinDocs.bytes_partition_doc)
    final PyTuple bytes_partition(PyObject sepObj) {

        if (sepObj instanceof PyUnicode) {
            // Deal with Unicode separately
            return unicodePartition(sepObj);

        } else {
            // It ought to be some kind of bytes with the buffer API.
            String sep = asStringOrError(sepObj);

            if (sep.length() == 0) {
                throw Py.ValueError("empty separator");
            }

            int index = getString().indexOf(sep);
            if (index != -1) {
                return new PyTuple(fromSubstring(0, index), sepObj, fromSubstring(
                        index + sep.length(), getString().length()));
            } else {
                return new PyTuple(this, Py.EmptyString, Py.EmptyString);
            }
        }
    }

    final PyTuple unicodePartition(PyObject sepObj) {
        PyUnicode strObj = __unicode__();
        String str = strObj.getString();

        // Will throw a TypeError if not a basestring
        String sep = sepObj.asString();
        sepObj = sepObj.__str__();

        if (sep.length() == 0) {
            throw Py.ValueError("empty separator");
        }

        int index = str.indexOf(sep);
        if (index != -1) {
            return new PyTuple(strObj.fromSubstring(0, index), sepObj, strObj.fromSubstring(index
                    + sep.length(), str.length()));
        } else {
            PyUnicode emptyUnicode = Py.newUnicode("");
            return new PyTuple(this, emptyUnicode, emptyUnicode);
        }
    }

    /**
     * Equivalent to Python <code>str.rpartition()</code>, splits the <code>PyString</code> at the
     * last occurrence of <code>sepObj</code> returning a {@link PyTuple} containing the part before
     * the separator, the separator itself, and the part after the separator.
     *
     * @param sepObj str, unicode or object implementing {@link BufferProtocol}
     * @return tuple of parts
     */
    public PyTuple rpartition(PyObject sepObj) {
        return bytes_rpartition(sepObj);
    }

    @ExposedMethod(doc = BuiltinDocs.bytes_rpartition_doc)
    final PyTuple bytes_rpartition(PyObject sepObj) {

        if (sepObj instanceof PyUnicode) {
            // Deal with Unicode separately
            return unicodeRpartition(sepObj);

        } else {
            // It ought to be some kind of bytes with the buffer API.
            String sep = asStringOrError(sepObj);

            if (sep.length() == 0) {
                throw Py.ValueError("empty separator");
            }

            int index = getString().lastIndexOf(sep);
            if (index != -1) {
                return new PyTuple(fromSubstring(0, index), sepObj, fromSubstring(
                        index + sep.length(), getString().length()));
            } else {
                return new PyTuple(Py.EmptyString, Py.EmptyString, this);
            }
        }
    }

    final PyTuple unicodeRpartition(PyObject sepObj) {
        PyUnicode strObj = __unicode__();
        String str = strObj.getString();

        // Will throw a TypeError if not a basestring
        String sep = sepObj.asString();
        sepObj = sepObj.__str__();

        if (sep.length() == 0) {
            throw Py.ValueError("empty separator");
        }

        int index = str.lastIndexOf(sep);
        if (index != -1) {
            return new PyTuple(strObj.fromSubstring(0, index), sepObj, strObj.fromSubstring(index
                    + sep.length(), str.length()));
        } else {
            PyUnicode emptyUnicode = Py.newUnicode("");
            return new PyTuple(emptyUnicode, emptyUnicode, this);
        }
    }

    public PyList splitlines() {
<<<<<<< HEAD
        return splitlines(false);
    }

    public PyList splitlines(boolean keepends) {
        return bytes_splitlines(new PyObject[]{Py.newBoolean(keepends)}, new String[]{});
    }

    @ExposedMethod(doc = BuiltinDocs.bytes_splitlines_doc)
    final PyList bytes_splitlines(PyObject[] args, String[] keywords) {
        ArgParser arg = new ArgParser("splitlines", args, keywords, "keepends");
        boolean keepends = arg.getPyObject(0, Py.False).__bool__();
=======
        return bytes_splitlines(false);
    }

    public PyList splitlines(boolean keepends) {
        return bytes_splitlines(keepends);
    }

    @ExposedMethod(defaults = "false", doc = BuiltinDocs.bytes_splitlines_doc)
    final PyList bytes_splitlines(boolean keepends) {
>>>>>>> 3d3c07ce
        PyList list = new PyList();

        char[] chars = getString().toCharArray();
        int n = chars.length;

        int j = 0;
        for (int i = 0; i < n;) {
            /* Find a line and append it */
            while (i < n && chars[i] != '\n' && chars[i] != '\r'
                    && Character.getType(chars[i]) != Character.LINE_SEPARATOR) {
                i++;
            }

            /* Skip the line break reading CRLF as one line break */
            int eol = i;
            if (i < n) {
                if (chars[i] == '\r' && i + 1 < n && chars[i + 1] == '\n') {
                    i += 2;
                } else {
                    i++;
                }
                if (keepends) {
                    eol = i;
                }
            }
            list.append(fromSubstring(j, eol));
            j = i;
        }
        if (j < n) {
            list.append(fromSubstring(j, n));
        }
        return list;
    }

    /**
     * Return a new object <em>of the same type as this one</em> equal to the slice
     * <code>[begin:end]</code>. (Python end-relative indexes etc. are not supported.) Subclasses (
     * {@link PyUnicode#fromSubstring(int, int)}) override this to return their own type.)
     *
     * @param begin first included character.
     * @param end first excluded character.
     * @return new object.
     */
    protected PyString fromSubstring(int begin, int end) {
        // Method is overridden in PyUnicode, so definitely a PyString
        return new PyString(getString().substring(begin, end), true);
    }

    /**
     * Return the lowest index in the string where substring <code>sub</code> is found. Raises
     * <code>ValueError</code> if the substring is not found.
     *
     * @param sub substring to find.
     * @return index of <code>sub</code> in this object.
     * @throws PyException(ValueError) if not found.
     */
    public int index(PyObject sub) {
        return bytes_index(sub, null, null);
    }

    /**
     * Return the lowest index in the string where substring <code>sub</code> is found, such that
     * <code>sub</code> is contained in the slice <code>s[start:]</code>. Raises
     * <code>ValueError</code> if the substring is not found.
     *
     * @param sub substring to find.
     * @param start start of slice.
     * @return index of <code>sub</code> in this object.
     * @throws PyException(ValueError) if not found.
     */
    public int index(PyObject sub, PyObject start) throws PyException {
        return bytes_index(sub, start, null);
    }

    /**
     * Return the lowest index in the string where substring <code>sub</code> is found, such that
     * <code>sub</code> is contained in the slice <code>s[start:end]</code>. Arguments
     * <code>start</code> and <code>end</code> are interpreted as in slice notation, with null or
     * {@link Py#None} representing "missing". Raises <code>ValueError</code> if the substring is
     * not found.
     *
     * @param sub substring to find.
     * @param start start of slice.
     * @param end end of slice.
     * @return index of <code>sub</code> in this object.
     * @throws PyException(ValueError) if not found.
     */
    public int index(PyObject sub, PyObject start, PyObject end) throws PyException {
        return checkIndex(bytes_index(sub, start, end));
    }

    /** Equivalent to {@link #index(PyObject)} specialized to <code>String</code>. */
    public int index(String sub) {
        return index(sub, null, null);
    }

    /** Equivalent to {@link #index(PyObject, PyObject)} specialized to <code>String</code>. */
    public int index(String sub, PyObject start) {
        return index(sub, start, null);
    }

    /**
     * Equivalent to {@link #index(PyObject, PyObject, PyObject)} specialized to <code>String</code>
     * .
     */
    public int index(String sub, PyObject start, PyObject end) {
        return checkIndex(_find(sub, start, end));
    }

    @ExposedMethod(defaults = {"null", "null"}, doc = BuiltinDocs.bytes_index_doc)
    final int bytes_index(PyObject subObj, PyObject start, PyObject end) {
        return checkIndex(bytes_find(subObj, start, end));
    }

    /**
     * Return the highest index in the string where substring <code>sub</code> is found. Raises
     * <code>ValueError</code> if the substring is not found.
     *
     * @param sub substring to find.
     * @return index of <code>sub</code> in this object.
     * @throws PyException(ValueError) if not found.
     */
    public int rindex(PyObject sub) {
        return bytes_rindex(sub, null, null);
    }

    /**
     * Return the highest index in the string where substring <code>sub</code> is found, such that
     * <code>sub</code> is contained in the slice <code>s[start:]</code>. Raises
     * <code>ValueError</code> if the substring is not found.
     *
     * @param sub substring to find.
     * @param start start of slice.
     * @return index of <code>sub</code> in this object.
     * @throws PyException(ValueError) if not found.
     */
    public int rindex(PyObject sub, PyObject start) throws PyException {
        return bytes_rindex(sub, start, null);
    }

    /**
     * Return the highest index in the string where substring <code>sub</code> is found, such that
     * <code>sub</code> is contained in the slice <code>s[start:end]</code>. Arguments
     * <code>start</code> and <code>end</code> are interpreted as in slice notation, with null or
     * {@link Py#None} representing "missing". Raises <code>ValueError</code> if the substring is
     * not found.
     *
     * @param sub substring to find.
     * @param start start of slice.
     * @param end end of slice.
     * @return index of <code>sub</code> in this object.
     * @throws PyException(ValueError) if not found.
     */
    public int rindex(PyObject sub, PyObject start, PyObject end) throws PyException {
        return checkIndex(bytes_rindex(sub, start, end));
    }

    /** Equivalent to {@link #rindex(PyObject)} specialized to <code>String</code>. */
    public int rindex(String sub) {
        return rindex(sub, null, null);
    }

    /** Equivalent to {@link #rindex(PyObject, PyObject)} specialized to <code>String</code>. */
    public int rindex(String sub, PyObject start) {
        return rindex(sub, start, null);
    }

    /**
     * Equivalent to {@link #rindex(PyObject, PyObject, PyObject)} specialized to
     * <code>String</code>.
     */
    public int rindex(String sub, PyObject start, PyObject end) {
        return checkIndex(_rfind(sub, start, end));
    }

    @ExposedMethod(defaults = {"null", "null"}, doc = BuiltinDocs.bytes_rindex_doc)
    final int bytes_rindex(PyObject subObj, PyObject start, PyObject end) {
        return checkIndex(bytes_rfind(subObj, start, end));
    }

    /**
     * A little helper for converting str.find to str.index that will raise
     * <code>ValueError("substring not found")</code> if the argument is negative, otherwise passes
     * the argument through.
     *
     * @param index to check
     * @return <code>index</code> if non-negative
     * @throws PyException(ValueError) if not found
     */
    protected final int checkIndex(int index) throws PyException {
        if (index >= 0) {
            return index;
        } else {
            throw Py.ValueError("substring not found");
        }
    }

    /**
     * Return the number of non-overlapping occurrences of substring <code>sub</code>.
     *
     * @param sub substring to find.
     * @return count of occurrences.
     */
    public int count(PyObject sub) {
        return count(sub, null, null);
    }

    /**
     * Return the number of non-overlapping occurrences of substring <code>sub</code> in the range
     * <code>[start:]</code>.
     *
     * @param sub substring to find.
     * @param start start of slice.
     * @return count of occurrences.
     */
    public int count(PyObject sub, PyObject start) {
        return count(sub, start, null);
    }

    /**
     * Return the number of non-overlapping occurrences of substring <code>sub</code> in the range
     * <code>[start:end]</code>. Optional arguments <code>start</code> and <code>end</code> are
     * interpreted as in slice notation.
     *
     * @param sub substring to find.
     * @param start start of slice.
     * @param end end of slice.
     * @return count of occurrences.
     */
    public int count(PyObject sub, PyObject start, PyObject end) {
        return bytes_count(sub, start, end);
    }

    /** Equivalent to {@link #count(PyObject)} specialized to <code>String</code>. */
    public int count(String sub) {
        return count(sub, null, null);
    }

    /** Equivalent to {@link #count(PyObject, PyObject)} specialized to <code>String</code>. */
    public int count(String sub, PyObject start) {
        return count(sub, start, null);
    }

    /**
     * Equivalent to {@link #count(PyObject, PyObject, PyObject)} specialized to <code>String</code>
     * .
     */
    public int count(String sub, PyObject start, PyObject end) {
        return _count(sub, start, end);
    }

    @ExposedMethod(defaults = {"null", "null"}, doc = BuiltinDocs.bytes_count_doc)
    final int bytes_count(PyObject subObj, PyObject start, PyObject end) {
        if (subObj instanceof PyUnicode) {
            // Promote the problem to a Unicode one
            return ((PyUnicode)decode()).str_count(subObj, start, end);
        } else {
            // It ought to be some kind of bytes with the buffer API.
            String sub = asStringOrError(subObj);
            return _count(sub, start, end);
        }
    }

    /**
     * Helper common to the Python and Java API returning the number of occurrences of a substring.
     * It accepts slice-like arguments, which may be <code>None</code> or end-relative (negative).
     * This method also supports {@link PyUnicode#str_count(PyObject, PyObject, PyObject)}.
     *
     * @param sub substring to find.
     * @param startObj start of slice.
     * @param endObj end of slice.
     * @return count of occurrences
     */
    protected final int _count(String sub, PyObject startObj, PyObject endObj) {

        // Interpret the slice indices as concrete values
        int[] indices = translateIndices(startObj, endObj);
        int subLen = sub.length();

        if (subLen == 0) {
            // Special case counting the occurrences of an empty string.
            int start = indices[2], end = indices[3], n = __len__();
            if (end < 0 || end < start || start > n) {
                // Slice is reversed or does not overlap the string.
                return 0;
            } else {
                // Count of '' is one more than number of characters in overlap.
                return Math.min(end, n) - Math.max(start, 0) + 1;
            }

        } else {

            // Skip down this string finding occurrences of sub
            int start = indices[0], end = indices[1];
            int limit = end - subLen, count = 0;

            while (start <= limit) {
                int index = getString().indexOf(sub, start);
                if (index >= 0 && index <= limit) {
                    // Found at index.
                    count += 1;
                    // Next search begins after this instance, at:
                    start = index + subLen;
                } else {
                    // not found, or found too far right (index>limit)
                    break;
                }
            }
            return count;
        }
    }

    /**
     * Return the lowest index in the string where substring <code>sub</code> is found.
     *
     * @param sub substring to find.
     * @return index of <code>sub</code> in this object or -1 if not found.
     */
    public int find(PyObject sub) {
        return find(sub, null, null);
    }

    /**
     * Return the lowest index in the string where substring <code>sub</code> is found, such that
     * <code>sub</code> is contained in the slice <code>s[start:]</code>.
     *
     * @param sub substring to find.
     * @param start start of slice.
     * @return index of <code>sub</code> in this object or -1 if not found.
     */
    public int find(PyObject sub, PyObject start) {
        return find(sub, start, null);
    }

    /**
     * Return the lowest index in the string where substring <code>sub</code> is found, such that
     * <code>sub</code> is contained in the slice <code>s[start:end]</code>. Arguments
     * <code>start</code> and <code>end</code> are interpreted as in slice notation, with null or
     * {@link Py#None} representing "missing".
     *
     * @param sub substring to find.
     * @param start start of slice.
     * @param end end of slice.
     * @return index of <code>sub</code> in this object or -1 if not found.
     */
    public int find(PyObject sub, PyObject start, PyObject end) {
        return bytes_find(sub, start, end);
    }

    /** Equivalent to {@link #find(PyObject)} specialized to <code>String</code>. */
    public int find(String sub) {
        return find(sub, null, null);
    }

    /** Equivalent to {@link #find(PyObject, PyObject)} specialized to <code>String</code>. */
    public int find(String sub, PyObject start) {
        return find(sub, start, null);
    }

    /**
     * Equivalent to {@link #find(PyObject, PyObject, PyObject)} specialized to <code>String</code>.
     */
    public int find(String sub, PyObject start, PyObject end) {
        return _find(sub, start, end);
    }

    @ExposedMethod(defaults = {"null", "null"}, doc = BuiltinDocs.bytes_find_doc)
    final int bytes_find(PyObject subObj, PyObject start, PyObject end) {
        if (subObj instanceof PyUnicode) {
            // Promote the problem to a Unicode one
            return ((PyUnicode)decode()).str_find(subObj, start, end);
        } else {
            // It ought to be some kind of bytes with the buffer API.
            String sub = asStringOrError(subObj);
            return _find(sub, start, end);
        }
    }

    /**
     * Helper common to the Python and Java API returning the index of the substring or -1 for not
     * found. It accepts slice-like arguments, which may be <code>None</code> or end-relative
     * (negative). This method also supports
     * {@link PyUnicode#str_find(PyObject, PyObject, PyObject)}.
     *
     * @param sub substring to find.
     * @param startObj start of slice.
     * @param endObj end of slice.
     * @return index of <code>sub</code> in this object or -1 if not found.
     */
    protected final int _find(String sub, PyObject startObj, PyObject endObj) {
        // Interpret the slice indices as concrete values
        int[] indices = translateIndices(startObj, endObj);
        int subLen = sub.length();

        if (subLen == 0) {
            // Special case: an empty string may be found anywhere, ...
            int start = indices[2], end = indices[3];
            if (end < 0 || end < start || start > __len__()) {
                // ... except ln a reverse slice or beyond the end of the string,
                return -1;
            } else {
                // ... and will be reported at the start of the overlap.
                return indices[0];
            }

        } else {
            // General case: search for first match then check against slice.
            int start = indices[0], end = indices[1];
            int found = getString().indexOf(sub, start);
            if (found >= 0 && found + subLen <= end) {
                return found;
            } else {
                return -1;
            }
        }
    }

    /**
     * Return the highest index in the string where substring <code>sub</code> is found.
     *
     * @param sub substring to find.
     * @return index of <code>sub</code> in this object or -1 if not found.
     */
    public int rfind(PyObject sub) {
        return rfind(sub, null, null);
    }

    /**
     * Return the highest index in the string where substring <code>sub</code> is found, such that
     * <code>sub</code> is contained in the slice <code>s[start:]</code>.
     *
     * @param sub substring to find.
     * @param start start of slice.
     * @return index of <code>sub</code> in this object or -1 if not found.
     */
    public int rfind(PyObject sub, PyObject start) {
        return rfind(sub, start, null);
    }

    /**
     * Return the highest index in the string where substring <code>sub</code> is found, such that
     * <code>sub</code> is contained in the slice <code>s[start:end]</code>. Arguments
     * <code>start</code> and <code>end</code> are interpreted as in slice notation, with null or
     * {@link Py#None} representing "missing".
     *
     * @param sub substring to find.
     * @param start start of slice.
     * @param end end of slice.
     * @return index of <code>sub</code> in this object or -1 if not found.
     */
    public int rfind(PyObject sub, PyObject start, PyObject end) {
        return bytes_rfind(sub, start, end);
    }

    /** Equivalent to {@link #find(PyObject)} specialized to <code>String</code>. */
    public int rfind(String sub) {
        return rfind(sub, null, null);
    }

    /** Equivalent to {@link #find(PyObject, PyObject)} specialized to <code>String</code>. */
    public int rfind(String sub, PyObject start) {
        return rfind(sub, start, null);
    }

    /**
     * Equivalent to {@link #find(PyObject, PyObject, PyObject)} specialized to <code>String</code>.
     */
    public int rfind(String sub, PyObject start, PyObject end) {
        return _rfind(sub, start, end);
    }

    @ExposedMethod(defaults = {"null", "null"}, doc = BuiltinDocs.bytes_rfind_doc)
    final int bytes_rfind(PyObject subObj, PyObject start, PyObject end) {
        if (subObj instanceof PyUnicode) {
            // Promote the problem to a Unicode one
            return ((PyUnicode)decode()).str_rfind(subObj, start, end);
        } else {
            // It ought to be some kind of bytes with the buffer API.
            String sub = asStringOrError(subObj);
            return _rfind(sub, start, end);
        }
    }

    /**
     * Helper common to the Python and Java API returning the last index of the substring or -1 for
     * not found. It accepts slice-like arguments, which may be <code>None</code> or end-relative
     * (negative). This method also supports
     * {@link PyUnicode#str_frind(PyObject, PyObject, PyObject)}.
     *
     * @param sub substring to find.
     * @param startObj start of slice.
     * @param endObj end of slice.
     * @return index of <code>sub</code> in this object or -1 if not found.
     */
    protected final int _rfind(String sub, PyObject startObj, PyObject endObj) {
        // Interpret the slice indices as concrete values
        int[] indices = translateIndices(startObj, endObj);
        int subLen = sub.length();

        if (subLen == 0) {
            // Special case: an empty string may be found anywhere, ...
            int start = indices[2], end = indices[3];
            if (end < 0 || end < start || start > __len__()) {
                // ... except ln a reverse slice or beyond the end of the string,
                return -1;
            } else {
                // ... and will be reported at the end of the overlap.
                return indices[1];
            }

        } else {
            // General case: search for first match then check against slice.
            int start = indices[0], end = indices[1];
            int found = getString().lastIndexOf(sub, end - subLen);
            if (found >= start) {
                return found;
            } else {
                return -1;
            }
        }
    }

    /**
     * Convert this PyString to a floating-point value according to Python rules.
     *
     * @return the value
     */
    public double atof() {
        double x = 0.0;
        Matcher m = getFloatPattern().matcher(getString());
        boolean valid = m.matches();

        if (valid) {
            // Might be a valid float: trimmed of white space in group 1.
            String number = m.group(1);
            try {
                char lastChar = number.charAt(number.length() - 1);
                if (Character.isLetter(lastChar)) {
                    // It's something like "nan", "-Inf" or "+nifty"
                    x = atofSpecials(m.group(1));
                } else {
                    // A numeric part was present, try to convert the whole
                    x = Double.parseDouble(m.group(1));
                }
            } catch (NumberFormatException e) {
                valid = false;
            }
        }

        // At this point, valid will have been cleared if there was a problem.
        if (valid) {
            return x;
        } else {
            String fmt = "invalid literal for float: %s";
            throw Py.ValueError(String.format(fmt, getString().trim()));
        }

    }

    /**
     * Regular expression for an unsigned Python float, accepting also any sequence of the letters
     * that belong to "NaN" or "Infinity" in whatever case. This is used within the regular
     * expression patterns that define a priori acceptable strings in the float and complex
     * constructors. The expression contributes no capture groups.
     */
    private static final String UF_RE =
            "(?:(?:(?:\\d+\\.?|\\.\\d)\\d*(?:[eE][+-]?\\d+)?)|[infatyINFATY]+)";

    /**
     * Return the (lazily) compiled regular expression that matches all valid a Python float()
     * arguments, in which Group 1 captures the number, stripped of white space. Various invalid
     * non-numerics are provisionally accepted (e.g. "+inanity" or "-faint").
     */
    private static synchronized Pattern getFloatPattern() {
        if (floatPattern == null) {
            floatPattern = Pattern.compile("\\s*([+-]?" + UF_RE + ")\\s*");
        }
        return floatPattern;
    }

    /** Access only through {@link #getFloatPattern()}. */
    private static Pattern floatPattern = null;

    /**
     * Return the (lazily) compiled regular expression for a Python complex number. This is used
     * within the regular expression patterns that define a priori acceptable strings in the complex
     * constructors. The expression contributes five named capture groups a, b, x, y and j. x and y
     * are the two floats encountered, and if j is present, one of them is the imaginary part.
     * a and b are the optional parentheses. They must either both be present or both omitted.
     */
    private static synchronized Pattern getComplexPattern() {
        if (complexPattern == null) {
            complexPattern = Pattern.compile("\\s*(?<a>\\(\\s*)?" // Parenthesis <a>
                    + "(?<x>[+-]?" + UF_RE + "?)" // <x>
                    + "(?<y>[+-]" + UF_RE + "?)?(?<j>[jJ])?" // + <y> <j>
                    + "\\s*(?<b>\\)\\s*)?"); // Parenthesis <b>
        }
        return complexPattern;
    }

    /** Access only through {@link #getComplexPattern()} */
    private static Pattern complexPattern = null;

    /**
     * Conversion for non-numeric floats, accepting signed or unsigned "inf" and "nan", in any case.
     *
     * @param s to convert
     * @return non-numeric result (if valid)
     * @throws NumberFormatException if not a valid non-numeric indicator
     */
    private static double atofSpecials(String s) throws NumberFormatException {
        switch (s.toLowerCase()) {
            case "nan":
            case "+nan":
            case "-nan":
                return Double.NaN;
            case "inf":
            case "+inf":
            case "infinity":
            case "+infinity":
                return Double.POSITIVE_INFINITY;
            case "-inf":
            case "-infinity":
                return Double.NEGATIVE_INFINITY;
            default:
                throw new NumberFormatException();
        }
    }

    /**
     * Convert this PyString to a complex value according to Python rules.
     *
     * @return the value
     */
    private PyComplex atocx() {
        double x = 0.0, y = 0.0;
        Matcher m = getComplexPattern().matcher(getString());
        boolean valid = m.matches();

        if (valid) {
            // Passes a priori, but we have some checks to make. Brackets: both or neither.
            if ((m.group("a") != null) != (m.group("b") != null)) {
                valid = false;

            } else {
                try {
                    // Pick up the two numbers [+-]? <x> [+-] <y> j?
                    String xs = m.group("x"), ys = m.group("y");

                    if (m.group("j") != null) {
                        // There is a 'j', so there is an imaginary part.
                        if (ys != null) {
                            // There were two numbers, so the second is the imaginary part.
                            y = toComplexPart(ys);
                            // And the first is the real part
                            x = toComplexPart(xs);
                        } else if (xs != null) {
                            // There was only one number (and a 'j')so it is the imaginary part.
                            y = toComplexPart(xs);
                            // x = 0.0;
                        } else {
                            // There were no numbers, just the 'j'. (Impossible return?)
                            y = 1.0;
                            // x = 0.0;
                        }

                    } else {
                        // There is no 'j' so can only be one number, the real part.
                        x = Double.parseDouble(xs);
                        if (ys != null) {
                            // Something like "123 +" or "123 + 456" but no 'j'.
                            throw new NumberFormatException();
                        }
                    }

                } catch (NumberFormatException e) {
                    valid = false;
                }
            }
        }

        // At this point, valid will have been cleared if there was a problem.
        if (valid) {
            return new PyComplex(x, y);
        } else {
            String fmt = "complex() arg is a malformed string: %s";
            throw Py.ValueError(String.format(fmt, getString().trim()));
        }

    }

    /**
     * Helper for interpreting each part (real and imaginary) of a complex number expressed as a
     * string in {@link #atocx(String)}. It deals with numbers, inf, nan and their variants, and
     * with the "implied one" in +j or 10-j.
     *
     * @param s to interpret
     * @return value of s
     * @throws NumberFormatException if the number is invalid
     */
    private static double toComplexPart(String s) throws NumberFormatException {
        if (s.length() == 0) {
            // Empty string (occurs only as 'j')
            return 1.0;
        } else {
            char lastChar = s.charAt(s.length() - 1);
            if (Character.isLetter(lastChar)) {
                // Possibly a sign, then letters that ought to be "nan" or "inf[inity]"
                return atofSpecials(s);
            } else if (lastChar == '+') {
                // Occurs only as "+j"
                return 1.0;
            } else if (lastChar == '-') {
                // Occurs only as "-j"
                return -1.0;
            } else {
                // Possibly a sign then an unsigned float
                return Double.parseDouble(s);
            }
        }
    }

    private BigInteger asciiToBigInteger(int base, boolean isLong) {
        String str = getString();

        int b = 0;
        int e = str.length();

        while (b < e && Character.isWhitespace(str.charAt(b))) {
            b++;
        }

        while (e > b && Character.isWhitespace(str.charAt(e - 1))) {
            e--;
        }

        char sign = 0;
        if (b < e) {
            sign = str.charAt(b);
            if (sign == '-' || sign == '+') {
                b++;
                while (b < e && Character.isWhitespace(str.charAt(b))) {
                    b++;
                }
            }

            if (base == 16) {
                if (str.charAt(b) == '0') {
                    if (b < e - 1 && Character.toUpperCase(str.charAt(b + 1)) == 'X') {
                        b += 2;
                    }
                }
            } else if (base == 0) {
                if (str.charAt(b) == '0') {
                    if (b < e - 1 && Character.toUpperCase(str.charAt(b + 1)) == 'X') {
                        base = 16;
                        b += 2;
                    } else if (b < e - 1 && Character.toUpperCase(str.charAt(b + 1)) == 'O') {
                        base = 8;
                        b += 2;
                    } else if (b < e - 1 && Character.toUpperCase(str.charAt(b + 1)) == 'B') {
                        base = 2;
                        b += 2;
                    } else {
                        base = 8;
                    }
                }
            } else if (base == 8) {
                if (b < e - 1 && Character.toUpperCase(str.charAt(b + 1)) == 'O') {
                    b += 2;
                }
            } else if (base == 2) {
                if (b < e - 1 && Character.toUpperCase(str.charAt(b + 1)) == 'B') {
                    b += 2;
                }
            }
        }

        if (base == 0) {
            base = 10;
        }

        // if the base >= 22, then an 'l' or 'L' is a digit!
        if (isLong && base < 22 && e > b && (str.charAt(e - 1) == 'L' || str.charAt(e - 1) == 'l')) {
            e--;
        }

        String s = str;
        if (b > 0 || e < str.length()) {
            s = str.substring(b, e);
        }

        BigInteger bi;
        if (sign == '-') {
            bi = new BigInteger("-" + s, base);
        } else {
            bi = new BigInteger(s, base);
        }
        return bi;
    }

    public int atoi() {
        return atoi(10);
    }

    public int atoi(int base) {
        if ((base != 0 && base < 2) || (base > 36)) {
            throw Py.ValueError("invalid base for atoi()");
        }

        try {
            BigInteger bi = asciiToBigInteger(base, false);
            if (bi.compareTo(PyInteger.MAX_INT) > 0 || bi.compareTo(PyInteger.MIN_INT) < 0) {
                throw Py.OverflowError("long int too large to convert to int");
            }
            return bi.intValue();
        } catch (NumberFormatException exc) {
            throw Py.ValueError("invalid literal for int() with base " + base + ": '" + getString()
                    + "'");
        } catch (StringIndexOutOfBoundsException exc) {
            throw Py.ValueError("invalid literal for int() with base " + base + ": '" + getString()
                    + "'");
        }
    }

    public PyLong atol() {
        return atol(10);
    }

    public PyLong atol(int base) {
        if ((base != 0 && base < 2) || (base > 36)) {
            throw Py.ValueError("invalid base for long literal:" + base);
        }

        try {
            BigInteger bi = asciiToBigInteger(base, true);
            return new PyLong(bi);
        } catch (NumberFormatException exc) {
            if (this instanceof PyUnicode) {
                // TODO: here's a basic issue: do we use the BigInteger constructor
                // above, or add an equivalent to CPython's PyUnicode_EncodeDecimal;
                // we should note that the current error string does not quite match
                // CPython regardless of the codec, that's going to require some more work
                throw Py.UnicodeEncodeError("decimal", "codec can't encode character", 0, 0,
                        "invalid decimal Unicode string");
            } else {
                throw Py.ValueError("invalid literal for long() with base " + base + ": '"
                        + getString() + "'");
            }
        } catch (StringIndexOutOfBoundsException exc) {
            throw Py.ValueError("invalid literal for long() with base " + base + ": '"
                    + getString() + "'");
        }
    }

    private static String padding(int n, char pad) {
        char[] chars = new char[n];
        for (int i = 0; i < n; i++) {
            chars[i] = pad;
        }
        return new String(chars);
    }

    private static char parse_fillchar(String function, String fillchar) {
        if (fillchar == null) {
            return ' ';
        }
        if (fillchar.length() != 1) {
            throw Py.TypeError(function + "() argument 2 must be char, not str");
        }
        return fillchar.charAt(0);
    }

    public String ljust(int width) {
        return bytes_ljust(width, null);
    }

    public String ljust(int width, String padding) {
        return bytes_ljust(width, padding);
    }

    @ExposedMethod(defaults = "null", doc = BuiltinDocs.bytes_ljust_doc)
    final String bytes_ljust(int width, String fillchar) {
        char pad = parse_fillchar("ljust", fillchar);
        int n = width - getString().length();
        if (n <= 0) {
            return getString();
        }
        return getString() + padding(n, pad);
    }

    public String rjust(int width) {
        return bytes_rjust(width, null);
    }

    @ExposedMethod(defaults = "null", doc = BuiltinDocs.bytes_rjust_doc)
    final String bytes_rjust(int width, String fillchar) {
        char pad = parse_fillchar("rjust", fillchar);
        int n = width - getString().length();
        if (n <= 0) {
            return getString();
        }
        return padding(n, pad) + getString();
    }

    public String center(int width) {
        return bytes_center(width, null);
    }

    @ExposedMethod(defaults = "null", doc = BuiltinDocs.bytes_center_doc)
    final String bytes_center(int width, String fillchar) {
        char pad = parse_fillchar("center", fillchar);
        int n = width - getString().length();
        if (n <= 0) {
            return getString();
        }
        int half = n / 2;
        if (n % 2 > 0 && width % 2 > 0) {
            half += 1;
        }

        return padding(half, pad) + getString() + padding(n - half, pad);
    }

    public String zfill(int width) {
        return bytes_zfill(width);
    }

    @ExposedMethod(doc = BuiltinDocs.bytes_zfill_doc)
    final String bytes_zfill(int width) {
        String s = getString();
        int n = s.length();
        if (n >= width) {
            return s;
        }
        char[] chars = new char[width];
        int nzeros = width - n;
        int i = 0;
        int sStart = 0;
        if (n > 0) {
            char start = s.charAt(0);
            if (start == '+' || start == '-') {
                chars[0] = start;
                i += 1;
                nzeros++;
                sStart = 1;
            }
        }
        for (; i < nzeros; i++) {
            chars[i] = '0';
        }
        s.getChars(sStart, s.length(), chars, i);
        return new String(chars);
    }

    public String expandtabs() {
        return bytes_expandtabs(8);
    }

    public String expandtabs(int tabsize) {
        return bytes_expandtabs(tabsize);
    }

    @ExposedMethod(defaults = "8", doc = BuiltinDocs.bytes_expandtabs_doc)
    final String bytes_expandtabs(int tabsize) {
        String s = getString();
        StringBuilder buf = new StringBuilder((int)(s.length() * 1.5));
        char[] chars = s.toCharArray();
        int n = chars.length;
        int position = 0;

        for (int i = 0; i < n; i++) {
            char c = chars[i];
            if (c == '\t') {
                int spaces = tabsize - position % tabsize;
                position += spaces;
                while (spaces-- > 0) {
                    buf.append(' ');
                }
                continue;
            }
            if (c == '\n' || c == '\r') {
                position = -1;
            }
            buf.append(c);
            position++;
        }
        return buf.toString();
    }

    public String capitalize() {
        return bytes_capitalize();
    }

    @ExposedMethod(doc = BuiltinDocs.bytes_capitalize_doc)
    final String bytes_capitalize() {
        if (getString().length() == 0) {
            return getString();
        }
        String first = getString().substring(0, 1).toUpperCase();
        return first.concat(getString().substring(1).toLowerCase());
    }

    /**
     * Equivalent to Python str.replace(old, new), returning a copy of the string with all
     * occurrences of substring old replaced by new. If either argument is a {@link PyUnicode} (or
     * this object is), the result will be a <code>PyUnicode</code>.
     *
     * @param oldPiece to replace where found.
     * @param newPiece replacement text.
     * @return PyString (or PyUnicode if any string is one), this string after replacements.
     */
    public PyString replace(PyObject oldPiece, PyObject newPiece) {
        return bytes_replace(oldPiece, newPiece, -1);
    }

    /**
     * Equivalent to Python str.replace(old, new[, count]), returning a copy of the string with all
     * occurrences of substring old replaced by new. If argument <code>count</code> is nonnegative,
     * only the first <code>count</code> occurrences are replaced. If either argument is a
     * {@link PyUnicode} (or this object is), the result will be a <code>PyUnicode</code>.
     *
     * @param oldPiece to replace where found.
     * @param newPiece replacement text.
     * @param count maximum number of replacements to make, or -1 meaning all of them.
     * @return PyString (or PyUnicode if any string is one), this string after replacements.
     */
    public PyString replace(PyObject oldPiece, PyObject newPiece, int count) {
        return bytes_replace(oldPiece, newPiece, count);
    }

    @ExposedMethod(defaults = "-1", doc = BuiltinDocs.bytes_replace_doc)
    final PyString bytes_replace(PyObject oldPieceObj, PyObject newPieceObj, int count) {
        if (oldPieceObj instanceof PyUnicode || newPieceObj instanceof PyUnicode) {
<<<<<<< HEAD
            throw Py.TypeError("a bytes-like object is required, not 'str'");
=======
            // Promote the problem to a Unicode one
            return ((PyUnicode)decode()).str_replace(oldPieceObj, newPieceObj, count);
>>>>>>> 3d3c07ce
        } else {
            // Neither is a PyUnicode: both ought to be some kind of bytes with the buffer API.
            String oldPiece = asStringOrError(oldPieceObj, false);
            String newPiece = asStringOrError(newPieceObj, false);
            return _replace(oldPiece, newPiece, count);
        }
    }

    /**
     * Helper common to the Python and Java API for <code>str.replace</code>, returning a new string
     * equal to this string with ocurrences of <code>oldPiece</code> replaced by
     * <code>newPiece</code>, up to a maximum of <code>count</code> occurrences, or all of them.
     * This method also supports {@link PyUnicode#str_replace(PyObject, PyObject, int)}, in
     * which context it returns a <code>PyUnicode</code>
     *
     * @param oldPiece to replace where found.
     * @param newPiece replacement text.
     * @param count maximum number of replacements to make, or -1 meaning all of them.
     * @return PyString (or PyUnicode if this string is one), this string after replacements.
     */
    protected final PyString _replace(String oldPiece, String newPiece, int count) {

        String s = getString();
        int len = s.length();
        int oldLen = oldPiece.length();
        int newLen = newPiece.length();

        if (len == 0) {
            if (count < 0 && oldLen == 0) {
                return createInstance(newPiece, true);
            }
            return createInstance(s, true);

        } else if (oldLen == 0 && newLen != 0 && count != 0) {
            /*
             * old="" and new != "", interleave new piece with each char in original, taking into
             * account count
             */
            StringBuilder buffer = new StringBuilder();
            int i = 0;
            buffer.append(newPiece);
            for (; i < len && (count < 0 || i < count - 1); i++) {
                buffer.append(s.charAt(i)).append(newPiece);
            }
            buffer.append(s.substring(i));
            return createInstance(buffer.toString(), true);

        } else {
            if (count < 0) {
                count = (oldLen == 0) ? len + 1 : len;
            }
            return createInstance(newPiece).join(splitfields(oldPiece, count));
        }
    }

    public PyString join(PyObject seq) {
        return bytes_join(seq);
    }

    @ExposedMethod(doc = BuiltinDocs.bytes_join_doc)
    final PyString bytes_join(PyObject obj) {
        PySequence seq = fastSequence(obj, "");
        int seqLen = seq.__len__();
        if (seqLen == 0) {
            return Py.EmptyString;
        }

        PyObject item;
        if (seqLen == 1) {
            item = seq.pyget(0);
            if (item.getType() == PyString.TYPE || item.getType() == PyUnicode.TYPE) {
                return (PyString)item;
            }
        }

        // There are at least two things to join, or else we have a subclass of the
        // builtin types in the sequence. Do a pre-pass to figure out the total amount of
        // space we'll need, see whether any argument is absurd, and defer to the Unicode
        // join if appropriate
        int i = 0;
        long size = 0;
        int sepLen = getString().length();
        for (; i < seqLen; i++) {
            item = seq.pyget(i);
            if (!(item instanceof PyString) || item instanceof PyUnicode) {
                throw Py.TypeError(String.format("sequence item %d: expected a bytes-like object, %.80s found",
                        i, item.getType().fastGetName()));
            }
//            if (item instanceof PyUnicode) {
//                // Defer to Unicode join. CAUTION: There's no gurantee that the original
//                // sequence can be iterated over again, so we must pass seq here
//                return unicodeJoin(seq);
//            }

            if (i != 0) {
                size += sepLen;
            }
            size += ((PyString)item).getString().length();
            if (size > Integer.MAX_VALUE) {
                throw Py.OverflowError("join() result is too long for a Python string");
            }
        }

        // Catenate everything
        StringBuilder buf = new StringBuilder((int)size);
        for (i = 0; i < seqLen; i++) {
            item = seq.pyget(i);
            if (i != 0) {
                buf.append(getString());
            }
            buf.append(((PyString)item).getString());
        }
        return new PyString(buf.toString(), true); // Guaranteed to be byte-like
    }

    final PyUnicode unicodeJoin(PyObject obj) {
        PySequence seq = fastSequence(obj, "");
        // A codec may be invoked to convert str objects to Unicode, and so it's possible
        // to call back into Python code during PyUnicode_FromObject(), and so it's
        // possible for a sick codec to change the size of fseq (if seq is a list).
        // Therefore we have to keep refetching the size -- can't assume seqlen is
        // invariant.
        int seqLen = seq.__len__();
        // If empty sequence, return u""
        if (seqLen == 0) {
            return new PyUnicode();
        }

        // If singleton sequence with an exact Unicode, return that
        PyObject item;
        if (seqLen == 1) {
            item = seq.pyget(0);
            if (item.getType() == PyUnicode.TYPE) {
                return (PyUnicode)item;
            }
        }

        String sep = null;
        if (seqLen > 1) {
            if (this instanceof PyUnicode) {
                sep = getString();
            } else {
                sep = ((PyUnicode)decode()).getString();
                // In case decode()'s codec mutated seq
                seqLen = seq.__len__();
            }
        }

        // At least two items to join, or one that isn't exact Unicode
        long size = 0;
        int sepLen = getString().length();
        StringBuilder buf = new StringBuilder();
        String itemString;
        for (int i = 0; i < seqLen; i++) {
            item = seq.pyget(i);
            // Convert item to Unicode
            if (!(item instanceof PyString)) {
                throw Py.TypeError(String.format("sequence item %d: expected string or Unicode,"
                        + " %.80s found", i, item.getType().fastGetName()));
            }
            if (!(item instanceof PyUnicode)) {
                item = ((PyString)item).decode();
                // In case decode()'s codec mutated seq
                seqLen = seq.__len__();
            }
            itemString = ((PyUnicode)item).getString();

            if (i != 0) {
                size += sepLen;
                buf.append(sep);
            }
            size += itemString.length();
            if (size > Integer.MAX_VALUE) {
                throw Py.OverflowError("join() result is too long for a Python string");
            }
            buf.append(itemString);
        }
        return new PyUnicode(buf.toString());
    }

    /**
     * Equivalent to the Python <code>str.startswith</code> method testing whether a string starts
     * with a specified prefix. <code>prefix</code> can also be a tuple of prefixes to look for.
     *
     * @param prefix string to check for (or a <code>PyTuple</code> of them).
     * @return <code>true</code> if this string slice starts with a specified prefix, otherwise
     *         <code>false</code>.
     */
    public boolean startswith(PyObject prefix) {
        return bytes_startswith(prefix, null, null);
    }

    /**
     * Equivalent to the Python <code>str.startswith</code> method, testing whether a string starts
     * with a specified prefix, where a sub-range is specified by <code>[start:]</code>.
     * <code>start</code> is interpreted as in slice notation, with null or {@link Py#None}
     * representing "missing". <code>prefix</code> can also be a tuple of prefixes to look for.
     *
     * @param prefix string to check for (or a <code>PyTuple</code> of them).
     * @param start start of slice.
     * @return <code>true</code> if this string slice starts with a specified prefix, otherwise
     *         <code>false</code>.
     */
    public boolean startswith(PyObject prefix, PyObject start) {
        return bytes_startswith(prefix, start, null);
    }

    /**
     * Equivalent to the Python <code>str.startswith</code> method, testing whether a string starts
     * with a specified prefix, where a sub-range is specified by <code>[start:end]</code>.
     * Arguments <code>start</code> and <code>end</code> are interpreted as in slice notation, with
     * null or {@link Py#None} representing "missing". <code>prefix</code> can also be a tuple of
     * prefixes to look for.
     *
     * @param prefix string to check for (or a <code>PyTuple</code> of them).
     * @param start start of slice.
     * @param end end of slice.
     * @return <code>true</code> if this string slice starts with a specified prefix, otherwise
     *         <code>false</code>.
     */
    public boolean startswith(PyObject prefix, PyObject start, PyObject end) {
        return bytes_startswith(prefix, start, end);
    }

    @ExposedMethod(defaults = {"null", "null"}, doc = BuiltinDocs.str_startswith_doc)
    final boolean bytes_startswith(PyObject prefix, PyObject startObj, PyObject endObj) {
        int[] indices = translateIndices(startObj, endObj);
        int start = indices[0];
        int sliceLen = indices[1] - start;

        if (!(prefix instanceof PyTuple)) {
            if (!(this instanceof PyUnicode) && prefix instanceof PyUnicode) {
                throw Py.TypeError("startswith first arg must be bytes or a tuple of bytes, not str");
            }
            String s = asUTF16StringOrError(prefix);
            // If s is non-BMP, and this is a PyString (bytes), result will correctly be false.
            return sliceLen >= s.length() && getString().startsWith(s, start);

        } else {
            // Loop will return true if this slice starts with any prefix in the tuple
            for (PyObject prefixObj : ((PyTuple)prefix).getArray()) {
                // It ought to be PyUnicode or some kind of bytes with the buffer API.
                String s = asUTF16StringOrError(prefixObj);
                // If s is non-BMP, and this is a PyString (bytes), result will correctly be false.
                if (sliceLen >= s.length() && getString().startsWith(s, start)) {
                    return true;
                }
            }
            // None matched
            return false;
        }
    }

    /**
     * Equivalent to the Python <code>str.endswith</code> method, testing whether a string ends with
     * a specified suffix. <code>suffix</code> can also be a tuple of suffixes to look for.
     *
     * @param suffix string to check for (or a <code>PyTuple</code> of them).
     * @return <code>true</code> if this string slice ends with a specified suffix, otherwise
     *         <code>false</code>.
     */
    public boolean endswith(PyObject suffix) {
        return bytes_endswith(suffix, null, null);
    }

    /**
     * Equivalent to the Python <code>str.endswith</code> method, testing whether a string ends with
     * a specified suffix, where a sub-range is specified by <code>[start:]</code>.
     * <code>start</code> is interpreted as in slice notation, with null or {@link Py#None}
     * representing "missing". <code>suffix</code> can also be a tuple of suffixes to look for.
     *
     * @param suffix string to check for (or a <code>PyTuple</code> of them).
     * @param start start of slice.
     * @return <code>true</code> if this string slice ends with a specified suffix, otherwise
     *         <code>false</code>.
     */
    public boolean endswith(PyObject suffix, PyObject start) {
        return bytes_endswith(suffix, start, null);
    }

    /**
     * Equivalent to the Python <code>str.endswith</code> method, testing whether a string ends with
     * a specified suffix, where a sub-range is specified by <code>[start:end]</code>. Arguments
     * <code>start</code> and <code>end</code> are interpreted as in slice notation, with null or
     * {@link Py#None} representing "missing". <code>suffix</code> can also be a tuple of suffixes
     * to look for.
     *
     * @param suffix string to check for (or a <code>PyTuple</code> of them).
     * @param start start of slice.
     * @param end end of slice.
     * @return <code>true</code> if this string slice ends with a specified suffix, otherwise
     *         <code>false</code>.
     */
    public boolean endswith(PyObject suffix, PyObject start, PyObject end) {
        return bytes_endswith(suffix, start, end);
    }

    @ExposedMethod(defaults = {"null", "null"}, doc = BuiltinDocs.str_endswith_doc)
    final boolean bytes_endswith(PyObject suffix, PyObject startObj, PyObject endObj) {

        int[] indices = translateIndices(startObj, endObj);
        String substr = getString().substring(indices[0], indices[1]);

        if (!(suffix instanceof PyTuple)) {
            // It ought to be PyUnicode or some kind of bytes with the buffer API.
            String s = asUTF16StringOrError(suffix);
            // If s is non-BMP, and this is a PyString (bytes), result will correctly be false.
            return substr.endsWith(s);

        } else {
            // Loop will return true if this slice ends with any suffix in the tuple
            for (PyObject suffixObj : ((PyTuple)suffix).getArray()) {
                // It ought to be PyUnicode or some kind of bytes with the buffer API.
                String s = asUTF16StringOrError(suffixObj);
                // If s is non-BMP, and this is a PyString (bytes), result will correctly be false.
                if (substr.endsWith(s)) {
                    return true;
                }
            }
            // None matched
            return false;
        }
    }

    /**
     * Many of the string methods deal with slices specified using Python slice semantics:
     * endpoints, which are <code>PyObject</code>s, may be <code>null</code> or <code>None</code>
     * (meaning default to one end or the other) or may be negative (meaning "from the end").
     * Meanwhile, the implementation methods need integer indices, both within the array, and
     * <code>0&lt;=start&lt;=end&lt;=N</code> the length of the array.
     * <p>
     * This method first translates the Python slice <code>startObj</code> and <code>endObj</code>
     * according to the slice semantics for null and negative values, and stores these in elements 2
     * and 3 of the result. Then, since the end points of the range may lie outside this sequence's
     * bounds (in either direction) it reduces them to the nearest points satisfying
     * <code>0&lt;=start&lt;=end&lt;=N</code>, and stores these in elements [0] and [1] of the
     * result.
     *
     * @param startObj Python start of slice
     * @param endObj Python end of slice
     * @return a 4 element array of two range-safe indices, and two original indices.
     */
    protected int[] translateIndices(PyObject startObj, PyObject endObj) {
        int start, end;
        int n = __len__();
        int[] result = new int[4];

        // Decode the start using slice semantics
        if (startObj == null || startObj == Py.None) {
            start = 0;
            // result[2] = 0 already
        } else {
            // Convert to int but limit to Integer.MIN_VALUE <= start <= Integer.MAX_VALUE
            start = startObj.asIndex(null);
            if (start < 0) {
                // Negative value means "from the end"
                start = n + start;
            }
            result[2] = start;
        }

        // Decode the end using slice semantics
        if (endObj == null || endObj == Py.None) {
            result[1] = result[3] = end = n;
        } else {
            // Convert to int but limit to Integer.MIN_VALUE <= end <= Integer.MAX_VALUE
            end = endObj.asIndex(null);
            if (end < 0) {
                // Negative value means "from the end"
                result[3] = end = end + n;
                // Ensure end is safe for String.substring(start,end).
                if (end < 0) {
                    end = 0;
                    // result[1] = 0 already
                } else {
                    result[1] = end;
                }
            } else {
                result[3] = end;
                // Ensure end is safe for String.substring(start,end).
                if (end > n) {
                    result[1] = end = n;
                } else {
                    result[1] = end;
                }
            }
        }

        // Ensure start is safe for String.substring(start,end).
        if (start < 0) {
            start = 0;
            // result[0] = 0 already
        } else if (start > end) {
            result[0] = start = end;
        } else {
            result[0] = start;
        }

        return result;
    }

    /**
     * Equivalent to Python <code>str.translate</code> returning a copy of this string where the
     * characters have been mapped through the translation <code>table</code>. <code>table</code>
     * must be equivalent to a string of length 256 (if it is not <code>null</code>).
     *
     * @param table of character (byte) translations (or <code>null</code>)
     * @return transformed byte string
     */
    public String translate(PyObject table) {
        return translate(table, null);
    }

    /**
     * Equivalent to Python <code>str.translate</code> returning a copy of this string where all
     * characters (bytes) occurring in the argument <code>deletechars</code> are removed (if it is
     * not <code>null</code>), and the remaining characters have been mapped through the translation
     * <code>table</code>. <code>table</code> must be equivalent to a string of length 256 (if it is
     * not <code>null</code>).
     *
     * @param table of character (byte) translations (or <code>null</code>)
     * @param deletechars set of characters to remove (or <code>null</code>)
     * @return transformed byte string
     */
    public String translate(PyObject table, PyObject deletechars) {
        return bytes_translate(table, deletechars);
    }

    /**
     * Equivalent to {@link #translate(PyObject)} specialized to <code>String</code>.
     */
    public String translate(String table) {
        return _translate(table, null);
    }

    /**
     * Equivalent to {@link #translate(PyObject, PyObject)} specialized to <code>String</code>.
     */
    public String translate(String table, String deletechars) {
        return _translate(table, deletechars);
    }

<<<<<<< HEAD
    @ExposedMethod(defaults = {"null"}, doc = BuiltinDocs.bytes_translate_doc)
    final String bytes_translate(PyObject tableObj, PyObject deletecharsObj) {
        String table = asStringOrNull(tableObj);
        String deletechars = null;
        if (deletecharsObj != null) {
            deletechars = asStringOrError(deletecharsObj);
        }
        // Accept anythiong with the buffer API or null
=======
    @ExposedMethod(defaults = {"null", "null"}, doc = BuiltinDocs.bytes_translate_doc)
    final String bytes_translate(PyObject tableObj, PyObject deletecharsObj) {
        // Accept anythiong withthe buffer API or null
        String table = asStringNullOrError(tableObj, null);
        String deletechars = asStringNullOrError(deletecharsObj, null);
>>>>>>> 3d3c07ce
        return _translate(table, deletechars);
    }

    /**
     * Helper common to the Python and Java API implementing <code>str.translate</code> returning a
     * copy of this string where all characters (bytes) occurring in the argument
     * <code>deletechars</code> are removed (if it is not <code>null</code>), and the remaining
     * characters have been mapped through the translation <code>table</code>, which must be
     * equivalent to a string of length 256 (if it is not <code>null</code>).
     *
     * @param table of character (byte) translations (or <code>null</code>)
     * @param deletechars set of characters to remove (or <code>null</code>)
     * @return transformed byte string
     */
    private final String _translate(String table, String deletechars) {

        if (table != null && table.length() != 256) {
            throw Py.ValueError("translation table must be 256 characters long");
        }

        StringBuilder buf = new StringBuilder(getString().length());

        for (int i = 0; i < getString().length(); i++) {
            char c = getString().charAt(i);
            if (deletechars != null && deletechars.indexOf(c) >= 0) {
                continue;
            }
            if (table == null) {
                buf.append(c);
            } else {
                try {
                    buf.append(table.charAt(c));
                } catch (IndexOutOfBoundsException e) {
                    throw Py.TypeError("translate() only works for 8-bit character strings");
                }
            }
        }
        return buf.toString();
    }

    public static PyObject maketrans(PyUnicode fromstr, PyUnicode tostr) {
        return bytes_maketrans(TYPE, fromstr, tostr, null);
    }

    public static PyObject maketrans(PyUnicode fromstr, PyUnicode tostr, PyUnicode other) {
        return bytes_maketrans(TYPE, fromstr, tostr, other);
    }

    @ExposedClassMethod(defaults = {"null"}, doc = BuiltinDocs.bytes_maketrans_doc)
    static final PyObject bytes_maketrans(PyType type, PyObject fromstr, PyObject tostr, PyObject other) {
        if (fromstr.__len__() != tostr.__len__()) {
            throw Py.ValueError("maketrans arguments must have same length");
        }
        byte[] res = new byte[256];
        for (int i = 0; i < 256; i++) {
            res[i] = (byte) i;
        }
        try(
                PyBuffer frm = BaseBytes.getViewOrError(fromstr);
                PyBuffer to = BaseBytes.getViewOrError(tostr)
                ) {
            for (int i = 0; i < frm.getLen(); i++) {
                res[frm.byteAt(i) & 0xFF] = to.byteAt(i);
            }
        }
        return new PyString(new String(res, StandardCharsets.ISO_8859_1));
    }

    public boolean islower() {
        return bytes_islower();
    }

    @ExposedMethod(doc = BuiltinDocs.bytes_islower_doc)
    final boolean bytes_islower() {
        int n = getString().length();

        /* Shortcut for single character strings */
        if (n == 1) {
            return Character.isLowerCase(getString().charAt(0));
        }

        boolean cased = false;
        for (int i = 0; i < n; i++) {
            char ch = getString().charAt(i);

            if (Character.isUpperCase(ch) || Character.isTitleCase(ch)) {
                return false;
            } else if (!cased && Character.isLowerCase(ch)) {
                cased = true;
            }
        }
        return cased;
    }

    public boolean isupper() {
        return bytes_isupper();
    }

    @ExposedMethod(doc = BuiltinDocs.bytes_isupper_doc)
    final boolean bytes_isupper() {
        int n = getString().length();

        /* Shortcut for single character strings */
        if (n == 1) {
            return Character.isUpperCase(getString().charAt(0));
        }

        boolean cased = false;
        for (int i = 0; i < n; i++) {
            char ch = getString().charAt(i);

            if (Character.isLowerCase(ch) || Character.isTitleCase(ch)) {
                return false;
            } else if (!cased && Character.isUpperCase(ch)) {
                cased = true;
            }
        }
        return cased;
    }

    public boolean isalpha() {
        return bytes_isalpha();
    }

    @ExposedMethod(doc = BuiltinDocs.bytes_isalpha_doc)
    final boolean bytes_isalpha() {
        int n = getString().length();

        /* Shortcut for single character strings */
        if (n == 1) {
            return Character.isLetter(getString().charAt(0));
        }

        if (n == 0) {
            return false;
        }

        for (int i = 0; i < n; i++) {
            char ch = getString().charAt(i);

            if (!Character.isLetter(ch)) {
                return false;
            }
        }
        return true;
    }

    public boolean isalnum() {
        return bytes_isalnum();
    }

    @ExposedMethod(doc = BuiltinDocs.bytes_isalnum_doc)
    final boolean bytes_isalnum() {
        int n = getString().length();

        /* Shortcut for single character strings */
        if (n == 1) {
            return _isalnum(getString().charAt(0));
        }

        if (n == 0) {
            return false;
        }

        for (int i = 0; i < n; i++) {
            char ch = getString().charAt(i);

            if (!_isalnum(ch)) {
                return false;
            }
        }
        return true;
    }

    private boolean _isalnum(char ch) {
        // This can ever be entirely compatible with CPython. In CPython
        // The type is not used, the numeric property is determined from
        // the presense of digit, decimal or numeric fields. These fields
        // are not available in exactly the same way in java.
        return Character.isLetterOrDigit(ch) || Character.getType(ch) == Character.LETTER_NUMBER;
    }

    public boolean isdecimal() {
        return bytes_isdecimal();
    }

    @ExposedMethod(doc = BuiltinDocs.str_isdecimal_doc)
    final boolean bytes_isdecimal() {
        int n = getString().length();

        /* Shortcut for single character strings */
        if (n == 1) {
            char ch = getString().charAt(0);
            return _isdecimal(ch);
        }

        if (n == 0) {
            return false;
        }

        for (int i = 0; i < n; i++) {
            char ch = getString().charAt(i);

            if (!_isdecimal(ch)) {
                return false;
            }
        }
        return true;
    }

    private boolean _isdecimal(char ch) {
        // See the comment in _isalnum. Here it is even worse.
        return Character.getType(ch) == Character.DECIMAL_DIGIT_NUMBER;
    }

    public boolean isdigit() {
        return bytes_isdigit();
    }

    @ExposedMethod(doc = BuiltinDocs.bytes_isdigit_doc)
    final boolean bytes_isdigit() {
        int n = getString().length();

        /* Shortcut for single character strings */
        if (n == 1) {
            return Character.isDigit(getString().charAt(0));
        }

        if (n == 0) {
            return false;
        }

        for (int i = 0; i < n; i++) {
            char ch = getString().charAt(i);

            if (!Character.isDigit(ch)) {
                return false;
            }
        }
        return true;
    }

    public boolean isnumeric() {
        return bytes_isnumeric();
    }

    @ExposedMethod(doc = BuiltinDocs.str_isnumeric_doc)
    final boolean bytes_isnumeric() {
        int n = getString().length();

        /* Shortcut for single character strings */
        if (n == 1) {
            return _isnumeric(getString().charAt(0));
        }

        if (n == 0) {
            return false;
        }

        for (int i = 0; i < n; i++) {
            char ch = getString().charAt(i);
            if (!_isnumeric(ch)) {
                return false;
            }
        }
        return true;
    }

    private boolean _isnumeric(char ch) {
        int type = Character.getType(ch);
        return type == Character.DECIMAL_DIGIT_NUMBER || type == Character.LETTER_NUMBER
                || type == Character.OTHER_NUMBER;
    }

    public boolean istitle() {
        return bytes_istitle();
    }

    @ExposedMethod(doc = BuiltinDocs.bytes_istitle_doc)
    final boolean bytes_istitle() {
        int n = getString().length();

        /* Shortcut for single character strings */
        if (n == 1) {
            return Character.isTitleCase(getString().charAt(0))
                    || Character.isUpperCase(getString().charAt(0));
        }

        boolean cased = false;
        boolean previous_is_cased = false;
        for (int i = 0; i < n; i++) {
            char ch = getString().charAt(i);

            if (Character.isUpperCase(ch) || Character.isTitleCase(ch)) {
                if (previous_is_cased) {
                    return false;
                }
                previous_is_cased = true;
                cased = true;
            } else if (Character.isLowerCase(ch)) {
                if (!previous_is_cased) {
                    return false;
                }
                previous_is_cased = true;
                cased = true;
            } else {
                previous_is_cased = false;
            }
        }
        return cased;
    }

    public boolean isspace() {
        return bytes_isspace();
    }

<<<<<<< HEAD
    private boolean isspace(char c) {
        switch(c) {
            case 0x09:
            case 0x0A:
            case 0x0B:
            case 0x0C:
            case 0x0D:
            case 0x20:
                break;
            default:
                return false;
        }
        return true;
    }

=======
>>>>>>> 3d3c07ce
    @ExposedMethod(doc = BuiltinDocs.bytes_isspace_doc)
    final boolean bytes_isspace() {
        int n = getString().length();

        /* Shortcut for single character strings */
        if (n == 1) {
            return isspace(getString().charAt(0));
        }

        if (n == 0) {
            return false;
        }

        for (int i = 0; i < n; i++) {
            char ch = getString().charAt(i);

            if (!isspace(ch)) {
                return false;
            }
        }
        return true;
    }

    public boolean isunicode() {
        return bytes_isunicode();
    }

    @ExposedMethod(doc = "isunicode is deprecated.")
    final boolean bytes_isunicode() {
        Py.warning(Py.DeprecationWarning, "isunicode is deprecated.");
        int n = getString().length();
        for (int i = 0; i < n; i++) {
            char ch = getString().charAt(i);
            if (ch > 255) {
                return true;
            }
        }
        return false;
    }

    public String encode() {
        return encode(null, null);
    }

    public String encode(String encoding) {
        return encode(encoding, null);
    }

    public String encode(String encoding, String errors) {
        return codecs.encode(this, encoding, errors);
    }

<<<<<<< HEAD
=======
    @ExposedMethod(doc = BuiltinDocs.str_encode_doc)
    final String bytes_encode(PyObject[] args, String[] keywords) {
        ArgParser ap = new ArgParser("encode", args, keywords, "encoding", "errors");
        String encoding = ap.getString(0, null);
        String errors = ap.getString(1, null);
        return encode(encoding, errors);
    }

>>>>>>> 3d3c07ce
    public PyObject decode() {
        return decode(null, null);
    }

    public PyObject decode(String encoding) {
        return decode(encoding, null);
    }

    public PyObject decode(String encoding, String errors) {
        return codecs.decode(this, encoding, errors);
    }

    @ExposedMethod(doc = BuiltinDocs.bytes_decode_doc)
    final PyObject bytes_decode(PyObject[] args, String[] keywords) {
        ArgParser ap = new ArgParser("decode", args, keywords, "encoding", "errors");
        String encoding = ap.getString(0, "UTF-8");
        String errors = ap.getString(1, "strict");
        return decode(encoding, errors);
    }

    @ExposedMethod(doc = ""/*BuiltinDocs.str__formatter_parser_doc*/)
    final PyObject bytes__formatter_parser() {
        return new MarkupIterator(this);
    }

    @ExposedMethod(doc = ""/*BuiltinDocs.str__formatter_field_name_split_doc*/)
    final PyObject bytes__formatter_field_name_split() {
        FieldNameIterator iterator = new FieldNameIterator(this);
        return new PyTuple(iterator.pyHead(), iterator);
    }

<<<<<<< HEAD
    @ExposedMethod(doc = BuiltinDocs.bytes___format___doc)
=======
    @ExposedMethod(doc = BuiltinDocs.str_format_doc)
>>>>>>> 3d3c07ce
    final PyObject bytes_format(PyObject[] args, String[] keywords) {
        try {
            return new PyString(buildFormattedString(args, keywords, null, null));
        } catch (IllegalArgumentException e) {
            throw Py.ValueError(e.getMessage());
        }
    }

    /**
     * Implements PEP-3101 {}-formatting methods <code>str.format()</code> and
     * <code>unicode.format()</code>. When called with <code>enclosingIterator == null</code>, this
     * method takes this object as its formatting string. The method is also called (calls itself)
     * to deal with nested formatting sepecifications. In that case, <code>enclosingIterator</code>
     * is a {@link MarkupIterator} on this object and <code>value</code> is a substring of this
     * object needing recursive transaltion.
     *
     * @param args to be interpolated into the string
     * @param keywords for the trailing args
     * @param enclosingIterator when used nested, null if subject is this <code>PyString</code>
     * @param value the format string when <code>enclosingIterator</code> is not null
     * @return the formatted string based on the arguments
     */
    protected String buildFormattedString(PyObject[] args, String[] keywords,
            MarkupIterator enclosingIterator, String value) {

        MarkupIterator it;
        if (enclosingIterator == null) {
            // Top-level call acts on this object.
            it = new MarkupIterator(this);
        } else {
            // Nested call acts on the substring and some state from existing iterator.
            it = new MarkupIterator(enclosingIterator, value);
        }

        // Result will be formed here
        StringBuilder result = new StringBuilder();

        while (true) {
            MarkupIterator.Chunk chunk = it.nextChunk();
            if (chunk == null) {
                break;
            }
            // A Chunk encapsulates a literal part ...
            result.append(chunk.literalText);
            // ... and the parsed form of the replacement field that followed it (if any)
            if (chunk.fieldName != null) {
                // The grammar of the replacement field is:
                // "{" [field_name] ["!" conversion] [":" format_spec] "}"

                // Get the object referred to by the field name (which may be omitted).
                PyObject fieldObj = getFieldObject(chunk.fieldName, it.isBytes(), args, keywords);
                if (fieldObj == null) {
                    continue;
                }

                // The conversion specifier is s = __str__ or r = __repr__.
                if ("r".equals(chunk.conversion)) {
                    fieldObj = fieldObj.__repr__();
                } else if ("s".equals(chunk.conversion)) {
                    fieldObj = fieldObj.__str__();
                } else if (chunk.conversion != null) {
                    throw Py.ValueError("Unknown conversion specifier " + chunk.conversion);
                }

                // Check for "{}".format(u"abc")
                if (fieldObj instanceof PyUnicode && !(this instanceof PyUnicode)) {
                    // Down-convert to PyString, at the risk of raising UnicodeEncodingError
                    fieldObj = ((PyUnicode)fieldObj).__str__();
                }

                // The format_spec may be simple, or contained nested replacement fields.
                String formatSpec = chunk.formatSpec;
                if (chunk.formatSpecNeedsExpanding) {
                    if (enclosingIterator != null) {
                        // PEP 3101 says only 2 levels
                        throw Py.ValueError("Max string recursion exceeded");
                    }
                    // Recursively interpolate further args into chunk.formatSpec
                    formatSpec = buildFormattedString(args, keywords, it, formatSpec);
                }
                renderField(fieldObj, formatSpec, result);
            }
        }
        return result.toString();
    }

    /**
     * Return the object referenced by a given field name, interpreted in the context of the given
     * argument list, containing positional and keyword arguments.
     *
     * @param fieldName to interpret.
     * @param bytes true if the field name is from a PyString, false for PyUnicode.
     * @param args argument list (positional then keyword arguments).
     * @param keywords naming the keyword arguments.
     * @return the object designated or <code>null</code>.
     */
    private PyObject getFieldObject(String fieldName, boolean bytes, PyObject[] args,
            String[] keywords) {
        FieldNameIterator iterator = new FieldNameIterator(fieldName, bytes);
        PyObject head = iterator.pyHead();
        PyObject obj = null;
        int positionalCount = args.length - keywords.length;

        if (head.isIndex()) {
            // The field name begins with an integer argument index (not a [n]-type index).
            int index = head.asIndex();
            if (index >= positionalCount) {
                throw Py.IndexError("tuple index out of range");
            }
            obj = args[index];

        } else {
            // The field name begins with keyword.
            for (int i = 0; i < keywords.length; i++) {
                if (keywords[i].equals(head.asString())) {
                    obj = args[positionalCount + i];
                    break;
                }
            }
            // And if we don't find it, that's an error
            if (obj == null) {
                throw Py.KeyError(head);
            }
        }

        // Now deal with the iterated sub-fields
        while (obj != null) {
            FieldNameIterator.Chunk chunk = iterator.nextChunk();
            if (chunk == null) {
                // End of iterator
                break;
            }
            Object key = chunk.value;
            if (chunk.is_attr) {
                // key must be a String
                obj = obj.__getattr__((String)key);
            } else {
                if (key instanceof Integer) {
                    // Can this happen?
                    obj = obj.__getitem__(((Integer)key).intValue());
                } else {
                    obj = obj.__getitem__(new PyString(key.toString()));
                }
            }
        }

        return obj;
    }

    /**
     * Append to a formatting result, the presentation of one object, according to a given format
     * specification and the object's <code>__format__</code> method.
     *
     * @param fieldObj to format.
     * @param formatSpec specification to apply.
     * @param result to which the result will be appended.
     */
    private void renderField(PyObject fieldObj, String formatSpec, StringBuilder result) {
        PyString formatSpecStr = formatSpec == null ? Py.EmptyString : new PyString(formatSpec);
        result.append(fieldObj.__format__(formatSpecStr).asString());
    }

    @Override
    public PyObject __format__(PyObject formatSpec) {
        return bytes___format__(formatSpec);
    }

    @ExposedMethod(doc = BuiltinDocs.bytes___format___doc)
    final PyObject bytes___format__(PyObject formatSpec) {

        // Parse the specification
        Spec spec = InternalFormat.fromText(formatSpec, "__format__");

        // Get a formatter for the specification
        TextFormatter f = prepareFormatter(spec);
        if (f == null) {
            // The type code was not recognised
            throw Formatter.unknownFormat(spec.type, "string");
        }

        // Bytes mode if neither this nor formatSpec argument is Unicode.
        boolean unicode = this instanceof PyUnicode || formatSpec instanceof PyUnicode;
        f.setBytes(!unicode);

        // Convert as per specification.
        f.format(getString());

        // Return a result that has the same type (str or unicode) as the formatSpec argument.
        return f.pad().getPyResult();
    }

    /**
     * Common code for {@link PyString} and {@link PyUnicode} to prepare a {@link TextFormatter}
     * from a parsed specification. The object returned has format method
     * {@link TextFormatter#format(String)} that treats its argument as UTF-16 encoded unicode (not
     * just <code>char</code>s). That method will format its argument ( <code>str</code> or
     * <code>unicode</code>) according to the PEP 3101 formatting specification supplied here. This
     * would be used during <code>text.__format__(".5s")</code> or
     * <code>"{:.5s}".format(text)</code> where <code>text</code> is this Python string.
     *
     * @param spec a parsed PEP-3101 format specification.
     * @return a formatter ready to use, or null if the type is not a string format type.
     * @throws PyException(ValueError) if the specification is faulty.
     */
    @SuppressWarnings("fallthrough")
    static TextFormatter prepareFormatter(Spec spec) throws PyException {
        // Slight differences between format types
        switch (spec.type) {

            case Spec.NONE:
            case 's':
                // Check for disallowed parts of the specification
                if (spec.grouping) {
                    throw Formatter.notAllowed("Grouping", "string", spec.type);
                } else if (Spec.specified(spec.sign)) {
                    throw Formatter.signNotAllowed("string", '\0');
                } else if (spec.alternate) {
                    throw Formatter.alternateFormNotAllowed("string");
                } else if (spec.align == '=') {
                    throw Formatter.alignmentNotAllowed('=', "string");
                }
                // spec may be incomplete. The defaults are those commonly used for string formats.
                spec = spec.withDefaults(Spec.STRING);
                // Get a formatter for the specification
                return new TextFormatter(spec);

            default:
                // The type code was not recognised
                return null;
        }
    }

    @Override
    public String asString(int index) throws PyObject.ConversionException {
        return getString();
    }

    @Override
    public String asString() {
        return getString();
    }

    @Override
    public int asInt() {
        // We have to override asInt/Long/Double because we override __int/long/float__,
        // but generally don't want implicit atoi conversions for the base types. blah
        asNumberCheck("__int__", "an integer");
        return super.asInt();
    }

    @Override
    public long asLong() {
        asNumberCheck("__int__", "an integer");
        return super.asLong();
    }

    @Override
    public double asDouble() {
        asNumberCheck("__float__", "a float");
        return super.asDouble();
    }

    private void asNumberCheck(String methodName, String description) {
        PyType type = getType();
        if (type == PyString.TYPE || type == PyUnicode.TYPE || type.lookup(methodName) == null) {
            throw Py.TypeError(description + " is required");
        }
    }

    @Override
    public String asName(int index) throws PyObject.ConversionException {
        return internedString();
    }

    @Override
    protected String unsupportedopMessage(String op, PyObject o2) {
        if (op.equals("+")) {
            return "cannot concatenate ''{1}'' and ''{2}'' objects";
        }
        return super.unsupportedopMessage(op, o2);
    }
}


/**
 * Interpreter for %-format strings. (Note visible across the core package.)
 */
final class StringFormatter {

    /** Index into {@link #format} being interpreted. */
    int index;
    /** Format being interpreted. */
    String format;
    /** Where the output is built. */
    StringBuilder buffer;
    /**
     * Index into args of argument currently being worked, or special values indicating -1: a single
     * item that has not yet been used, -2: a single item that has already been used, -3: a mapping.
     */
    int argIndex;
    /** Arguments supplied to {@link #format(PyObject)} method. */
    PyObject args;
    /** Indicate a <code>PyUnicode</code> result is expected. */
    boolean needUnicode;

    final char pop() {
        try {
            return format.charAt(index++);
        } catch (StringIndexOutOfBoundsException e) {
            throw Py.ValueError("incomplete format");
        }
    }

    final char peek() {
        return format.charAt(index);
    }

    final void push() {
        index--;
    }

    /**
     * Initialise the interpreter with the given format string, ready for {@link #format(PyObject)}.
     *
     * @param format string to interpret
     */
    public StringFormatter(String format) {
        this(format, false);
    }

    /**
     * Initialise the interpreter with the given format string, ready for {@link #format(PyObject)}.
     *
     * @param format string to interpret
     * @param unicodeCoercion to indicate a <code>PyUnicode</code> result is expected
     */
    public StringFormatter(String format, boolean unicodeCoercion) {
        index = 0;
        this.format = format;
        this.needUnicode = unicodeCoercion;
        buffer = new StringBuilder(format.length() + 100);
    }

    /**
     * Read the next object from the argument list, taking special values of <code>argIndex</code>
     * into account.
     */
    PyObject getarg() {
        PyObject ret = null;
        switch (argIndex) {
            case -3: // special index indicating a mapping
                return args;
            case -2: // special index indicating a single item that has already been used
                break;
            case -1: // special index indicating a single item that has not yet been used
                argIndex = -2;
                return args;
            default:
                ret = args.__finditem__(argIndex++);
                break;
        }
        if (ret == null) {
            throw Py.TypeError("not enough arguments for format string");
        }
        return ret;
    }

    /**
     * Parse a number from the format, except if the next thing is "*", read it from the argument
     * list.
     */
    int getNumber() {
        char c = pop();
        if (c == '*') {
            PyObject o = getarg();
            if (o instanceof PyInteger) {
                return ((PyInteger)o).getValue();
            }
            throw Py.TypeError("* wants int");
        } else {
            if (Character.isDigit(c)) {
                int numStart = index - 1;
                while (Character.isDigit(c = pop())) {}
                index -= 1;
                Integer i = Integer.valueOf(format.substring(numStart, index));
                return i.intValue();
            }
            index -= 1;
            return 0;
        }
    }

    /**
     * Return the argument as either a {@link PyInteger} or a {@link PyLong} according to its
     * <code>__int__</code> method, or its <code>__int__</code> method. If the argument has neither
     * method, or both raise an exception, we return the argument itself. The caller must check the
     * return type.
     *
     * @param arg to convert
     * @return PyInteger or PyLong if possible
     */
    private PyObject asNumber(PyObject arg) {
        if (arg instanceof PyInteger || arg instanceof PyLong) {
            // arg is already acceptable
            return arg;

        } else {
            // use __int__ or __int__to get an int (or long)
            if (arg.getClass() == PyFloat.class) {
                // A common case where it is safe to return arg.__int__()
                return arg.__int__();

            } else {
                /*
                 * In general, we can't simply call arg.__int__() because PyString implements it
                 * without exposing it to python (str has no __int__). This would make str
                 * acceptacle to integer format specifiers, which is forbidden by CPython tests
                 * (test_format.py). PyString implements __int__ perhaps only to help the int
                 * constructor. Maybe that was a bad idea?
                 */
                try {
                    // Result is the result of arg.__int__() if that works
                    return arg.__getattr__("__int__").__call__();
                } catch (PyException e) {
                    // Swallow the exception
                }

                // Try again with arg.__int__()
                try {
                    // Result is the result of arg.__int__() if that works
                    return arg.__getattr__("__int__").__call__();
                } catch (PyException e) {
                    // No __int__ defined (at Python level)
                    return arg;
                }
            }
        }
    }

    /**
     * Return the argument as a {@link PyFloat} according to its <code>__float__</code> method. If
     * the argument has no such method, or it raises an exception, we return the argument itself.
     * The caller must check the return type.
     *
     * @param arg to convert
     * @return PyFloat if possible
     */
    private PyObject asFloat(PyObject arg) {

        if (arg instanceof PyFloat) {
            // arg is already acceptable
            return arg;

        } else {
            // use __float__ to get a float.
            if (arg.getClass() == PyFloat.class) {
                // A common case where it is safe to return arg.__float__()
                return arg.__float__();

            } else {
                /*
                 * In general, we can't simply call arg.__float__() because PyString implements it
                 * without exposing it to python (str has no __float__). This would make str
                 * acceptacle to float format specifiers, which is forbidden by CPython tests
                 * (test_format.py). PyString implements __float__ perhaps only to help the float
                 * constructor. Maybe that was a bad idea?
                 */
                try {
                    // Result is the result of arg.__float__() if that works
                    return arg.__getattr__("__float__").__call__();
                } catch (PyException e) {
                    // No __float__ defined (at Python level)
                    return arg;
                }
            }
        }
    }

    /**
     * Return the argument as either a {@link PyString} or a {@link PyUnicode}, and set the
     * {@link #needUnicode} member accordingly. If we already know we are building a Unicode string
     * (<code>needUnicode==true</code>), then any argument that is not already a
     * <code>PyUnicode</code> will be converted by calling its <code>__unicode__</code> method.
     * Conversely, if we are not yet building a Unicode string (<code>needUnicode==false</code> ),
     * then a PyString will pass unchanged, a <code>PyUnicode</code> will switch us to Unicode mode
     * (<code>needUnicode=true</code>), and any other type will be converted by calling its
     * <code>__str__</code> method, which will return a <code>PyString</code>, or possibly a
     * <code>PyUnicode</code>, which will switch us to Unicode mode.
     *
     * @param arg to convert
     * @return PyString or PyUnicode equivalent
     */
    private PyString asText(PyObject arg) {

        if (arg instanceof PyUnicode) {
            // arg is already acceptable.
            needUnicode = true;
            return (PyUnicode)arg;

        } else if (needUnicode) {
            // The string being built is unicode, so we need that version of the arg.
            return arg.__str__();

        } else if (arg instanceof PyString) {
            // The string being built is not unicode, so arg is already acceptable.
            return ((PyString)arg).__unicode__();

        } else {
            // The string being built is not unicode, so use __str__ to get a PyString.
            PyString s = arg.__str__();
            // But __str__ might return PyUnicode, and we have to notice that.
            if (s instanceof PyUnicode) {
                needUnicode = true;
            }
            return s;
        }
    }

    /**
     * Main service of this class: format one or more arguments with the format string supplied at
     * construction.
     *
     * @param args tuple or map containing objects, or a single object, to convert
     * @return result of formatting
     */
    @SuppressWarnings("fallthrough")
    public PyString format(PyObject args) {
        PyObject dict = null;
        this.args = args;

        if (args instanceof PyTuple) {
            // We will simply work through the tuple elements
            argIndex = 0;
        } else {
            // Not a tuple, but possibly still some kind of container: use special argIndex values.
            argIndex = -1;
            if (args instanceof PyDictionary || args instanceof PyStringMap
                    || (!(args instanceof PySequence) && args.__findattr__("__getitem__") != null)) {
                dict = args;
                argIndex = -3;
            }
        }

        while (index < format.length()) {

            // Read one character from the format string
            char c = pop();
            if (c != '%') {
                buffer.append(c);
                continue;
            }

            // It's a %, so the beginning of a conversion specifier. Parse it.

            // Attributes to be parsed from the next format specifier
            boolean altFlag = false;
            char sign = Spec.NONE;
            char fill = ' ';
            char align = '>';
            int width = Spec.UNSPECIFIED;
            int precision = Spec.UNSPECIFIED;

            // A conversion specifier contains the following components, in this order:
            // + The '%' character, which marks the start of the specifier.
            // + Mapping key (optional), consisting of a parenthesised sequence of characters.
            // + Conversion flags (optional), which affect the result of some conversion types.
            // + Minimum field width (optional), or an '*' (asterisk).
            // + Precision (optional), given as a '.' (dot) followed by the precision or '*'.
            // + Length modifier (optional).
            // + Conversion type.

            c = pop();
            if (c == '(') {
                // Mapping key, consisting of a parenthesised sequence of characters.
                if (dict == null) {
                    throw Py.TypeError("format requires a mapping");
                }
                // Scan along until a matching close parenthesis is found
                int parens = 1;
                int keyStart = index;
                while (parens > 0) {
                    c = pop();
                    if (c == ')') {
                        parens--;
                    } else if (c == '(') {
                        parens++;
                    }
                }
                // Last c=pop() is the closing ')' while indexKey is just after the opening '('
                String tmp = format.substring(keyStart, index - 1);
                // Look it up using this extent as the (right type of) key.
                this.args = dict.__getitem__(needUnicode ? new PyUnicode(tmp) : new PyString(tmp));
            } else {
                // Not a mapping key: next clause will re-read c.
                push();
            }

            // Conversion flags (optional) that affect the result of some conversion types.
            while (true) {
                switch (c = pop()) {
                    case '-':
                        align = '<';
                        continue;
                    case '+':
                        sign = '+';
                        continue;
                    case ' ':
                        if (!Spec.specified(sign)) {
                            // Blank sign only wins if '+' not specified.
                            sign = ' ';
                        }
                        continue;
                    case '#':
                        altFlag = true;
                        continue;
                    case '0':
                        fill = '0';
                        continue;
                }
                break;
            }
            // Push back c as next clause will re-read c.
            push();

            /*
             * Minimum field width (optional). If specified as an '*' (asterisk), the actual width
             * is read from the next element of the tuple in values, and the object to convert comes
             * after the minimum field width and optional precision. A custom getNumber() takes care
             * of the '*' case.
             */
            width = getNumber();
            if (width < 0) {
                width = -width;
                align = '<';
            }

            /*
             * Precision (optional), given as a '.' (dot) followed by the precision. If specified as
             * '*' (an asterisk), the actual precision is read from the next element of the tuple in
             * values, and the value to convert comes after the precision. A custom getNumber()
             * takes care of the '*' case.
             */
            c = pop();
            if (c == '.') {
                precision = getNumber();
                if (precision < -1) {
                    precision = 0;
                }
                c = pop();
            }

            // Length modifier (optional). (Compatibility feature?) It has no effect.
            if (c == 'h' || c == 'l' || c == 'L') {
                c = pop();
            }

            /*
             * As a function of the conversion type (currently in c) override some of the formatting
             * flags we read from the format specification.
             */
            switch (c) {
                case 's':
                case 'r':
                case 'c':
                case '%':
                    // These have string-like results: fill, if needed, is always blank.
                    fill = ' ';
                    break;

                default:
                    if (fill == '0' && align == '>') {
                        // Zero-fill comes after the sign in right-justification.
                        align = '=';
                    } else {
                        // If left-justifying, the fill is always blank.
                        fill = ' ';
                    }
            }

            /*
             * Encode as an InternalFormat.Spec. The values in the constructor always have specified
             * values, except for sign, width and precision.
             */
            Spec spec = new Spec(fill, align, sign, altFlag, width, false, precision, c);

            /*
             * Process argument according to format specification decoded from the string. It is
             * important we don't read the argument from the list until this point because of the
             * possibility that width and precision were specified via the argument list.
             */

            // Depending on the type of conversion, we use one of these formatters:
            FloatFormatter ff;
            IntegerFormatter fi;
            TextFormatter ft;
            Formatter f; // = ff, fi or ft, whichever we actually use.

            switch (spec.type) {
                case 'b':
                    PyObject arg = getarg();
                    f = ft = new TextFormatter(buffer, spec);
                    ft.setBytes(true);
                    PyObject __bytes__;
                    if (arg instanceof PyString) {
                        ft.format(((PyString) arg).getString());
                    } else if ((__bytes__ = arg.__findattr__("__bytes__")) != null) {
                        ft.format(((PyString) __bytes__.__call__(arg)).getString());
                    } else {
                        throw Py.TypeError(String.format(
                                " %b requires bytes, or an object that implements __bytes__, not '%s'",
                                arg.getType().fastGetName()));
                    }
                    break;
                case 's': // String: converts any object using __str__(), __unicode__() ...
                case 'r': // ... or repr().
                    arg = getarg();

                    // Get hold of the actual object to display (may set needUnicode)
                    PyString argAsString = asText(spec.type == 's' ? arg : arg.__repr__());
                    // Format the str/unicode form of the argument using this Spec.
                    f = ft = new TextFormatter(buffer, spec);
                    ft.setBytes(!needUnicode);
                    ft.format(argAsString.getString());
                    break;

                case 'd': // All integer formats (+case for X).
                case 'o':
                case 'x':
                case 'X':
                case 'c': // Single character (accepts integer or single character string).
                case 'u': // Obsolete type identical to 'd'.
                case 'i': // Compatibility with scanf().

                    // Format the argument using this Spec.
                    f = fi = new IntegerFormatter.Traditional(buffer, spec);
                    // If not producing PyUnicode, disallow codes >255.
                    fi.setBytes(!needUnicode);

                    arg = getarg();

                    if (arg instanceof PyString && spec.type == 'c') {
                        if (arg.__len__() != 1) {
                            throw Py.TypeError("%c requires int or char");
                        } else {
                            if (!needUnicode && arg instanceof PyUnicode) {
                                // Change of mind forced by encountering unicode object.
                                needUnicode = true;
                                fi.setBytes(false);
                            }
                            fi.format(((PyString)arg).getString().codePointAt(0));
                        }

                    } else {
                        // Note various types accepted here as long as they have an __int__ method.
                        PyObject argAsNumber = asNumber(arg);

                        // We have to check what we got back.
                        if (argAsNumber instanceof PyInteger) {
                            fi.format(((PyInteger)argAsNumber).getValue());
                        } else if (argAsNumber instanceof PyLong) {
                            fi.format(((PyLong)argAsNumber).getValue());
                        } else {
                            // It couldn't be converted, raise the error here
                            throw Py.TypeError("%" + spec.type
                                    + " format: a number is required, not "
                                    + arg.getType().fastGetName());
                        }
                    }

                    break;

                case 'e': // All floating point formats (+case).
                case 'E':
                case 'f':
                case 'F':
                case 'g':
                case 'G':

                    // Format using this Spec the double form of the argument.
                    f = ff = new FloatFormatter(buffer, spec);
                    ff.setBytes(!needUnicode);

                    // Note various types accepted here as long as they have a __float__ method.
                    arg = getarg();
                    PyObject argAsFloat = asFloat(arg);

                    // We have to check what we got back..
                    if (argAsFloat instanceof PyFloat) {
                        ff.format(((PyFloat)argAsFloat).getValue());
                    } else {
                        // It couldn't be converted, raise the error here
                        throw Py.TypeError("float argument required, not "
                                + arg.getType().fastGetName());
                    }

                    break;

                case '%': // Percent symbol, but surprisingly, padded.

                    // We use an integer formatter.
                    f = fi = new IntegerFormatter.Traditional(buffer, spec);
                    fi.setBytes(!needUnicode);
                    fi.format('%');
                    break;

                default:
                    throw Py.ValueError("unsupported format character '"
                            + codecs.encode(Py.newUnicode(spec.type), null, "replace") + "' (0x"
                            + Integer.toHexString(spec.type) + ") at index " + (index - 1));
            }

            // Pad the result as specified (in-place, in the buffer).
            f.pad();
        }

        /*
         * All fields in the format string have been used to convert arguments (or used the argument
         * as a width, etc.). This had better not leave any arguments unused. Note argIndex is an
         * index into args or has a special value. If args is a 'proper' index, It should now be out
         * of range; if a special value, it would be wrong if it were -1, indicating a single item
         * that has not yet been used.
         */
        if (argIndex == -1 || (argIndex >= 0 && args.__finditem__(argIndex) != null)) {
            throw Py.TypeError("not all arguments converted during string formatting");
        }

        // Return the final buffer contents as a str or unicode as appropriate.
        return needUnicode ? new PyUnicode(buffer) : new PyString(buffer);
    }

}<|MERGE_RESOLUTION|>--- conflicted
+++ resolved
@@ -33,13 +33,8 @@
  * A builtin python string.
  */
 @Untraversable
-<<<<<<< HEAD
 @ExposedType(name = "bytes", base = PyObject.class, doc = BuiltinDocs.bytes_doc)
 public class PyString extends PySequence implements BufferProtocol {
-=======
-@ExposedType(name = "bytes", base = PyBaseString.class, doc = BuiltinDocs.str_doc)
-public class PyString extends PyBaseString implements BufferProtocol {
->>>>>>> 3d3c07ce
 
     public static final PyType TYPE = PyType.fromClass(PyString.class);
     protected String string; // cannot make final because of Python intern support
@@ -256,21 +251,12 @@
     }
 
     @Override
-<<<<<<< HEAD
     public PyUnicode __str__() {
-=======
-    public PyString __str__() {
->>>>>>> 3d3c07ce
         return bytes___str__();
     }
 
     @ExposedMethod(doc = BuiltinDocs.bytes___str___doc)
-<<<<<<< HEAD
     final PyUnicode bytes___str__() {
-//        return new PyUnicode(String.format("b'%s'", string));
-=======
-    final PyString bytes___str__() {
->>>>>>> 3d3c07ce
         if (getClass() == PyString.class) {
             return __unicode__();
         }
@@ -307,22 +293,13 @@
     }
 
     @Override
-<<<<<<< HEAD
     public PyUnicode __repr__() {
-=======
-    public PyString __repr__() {
->>>>>>> 3d3c07ce
         return bytes___repr__();
     }
 
     @ExposedMethod(doc = BuiltinDocs.bytes___repr___doc)
-<<<<<<< HEAD
     final PyUnicode bytes___repr__() {
         return new PyUnicode("b" + encode_UnicodeEscape(getString(), true));
-=======
-    final PyString bytes___repr__() {
-        return new PyString("b" + encode_UnicodeEscape(getString(), true));
->>>>>>> 3d3c07ce
     }
 
     private static char[] hexdigit = "0123456789abcdef".toCharArray();
@@ -1527,11 +1504,7 @@
      * @return list(str) result
      */
     public PyList split(PyObject sep) {
-<<<<<<< HEAD
         return bytes_split(new PyObject[]{sep}, Py.NoKeywords);
-=======
-        return bytes_split(sep, -1);
->>>>>>> 3d3c07ce
     }
 
     /**
@@ -1544,7 +1517,6 @@
      *            parts).
      * @return list(str) result
      */
-<<<<<<< HEAD
     public PyList split(PyObject sep, PyObject maxsplit) {
         return bytes_split(new PyObject[]{sep, maxsplit}, Py.NoKeywords);
     }
@@ -1556,23 +1528,6 @@
         int maxsplit = ap.getInt(1, -1);
         // Split on specified string or whitespace if sep == null
         return _split(asStringNullOrError(sep, "sep"), maxsplit);
-=======
-    public PyList split(PyObject sep, int maxsplit) {
-        return bytes_split(sep, maxsplit);
-    }
-
-    @ExposedMethod(defaults = {"null", "-1"}, doc = BuiltinDocs.bytes_split_doc)
-    final PyList bytes_split(PyObject sepObj, int maxsplit) {
-        if (sepObj instanceof PyUnicode) {
-            // Promote the problem to a Unicode one
-            return ((PyUnicode)decode()).str_split(sepObj, maxsplit);
-        } else {
-            // It ought to be None, null, some kind of bytes with the buffer API.
-            String sep = asStringNullOrError(sepObj, "split");
-            // Split on specified string or whitespace if sep == null
-            return _split(sep, maxsplit);
-        }
->>>>>>> 3d3c07ce
     }
 
     /**
@@ -1796,11 +1751,7 @@
      * @return list(str) result
      */
     public PyList rsplit(PyObject sep) {
-<<<<<<< HEAD
         return bytes_rsplit(new PyObject[]{sep}, Py.NoKeywords);
-=======
-        return bytes_rsplit(sep, -1);
->>>>>>> 3d3c07ce
     }
 
     /**
@@ -1813,7 +1764,6 @@
      *            parts).
      * @return list(str) result
      */
-<<<<<<< HEAD
     public PyList rsplit(PyObject sep, PyObject maxsplit) {
         return bytes_rsplit(new PyObject[]{sep, maxsplit}, Py.NoKeywords);
     }
@@ -1825,23 +1775,6 @@
         int maxsplit = ap.getInt(1, -1);
         // Split on specified string or whitespace if sep == null
         return _rsplit(asStringNullOrError(sep, "sep"), maxsplit);
-=======
-    public PyList rsplit(PyObject sep, int maxsplit) {
-        return bytes_rsplit(sep, maxsplit);
-    }
-
-    @ExposedMethod(defaults = {"null", "-1"}, doc = BuiltinDocs.bytes_split_doc)
-    final PyList bytes_rsplit(PyObject sepObj, int maxsplit) {
-        if (sepObj instanceof PyUnicode) {
-            // Promote the problem to a Unicode one
-            return ((PyUnicode)decode()).str_rsplit(sepObj, maxsplit);
-        } else {
-            // It ought to be None, null, some kind of bytes with the buffer API.
-            String sep = asStringNullOrError(sepObj, "rsplit");
-            // Split on specified string or whitespace if sep == null
-            return _rsplit(sep, maxsplit);
-        }
->>>>>>> 3d3c07ce
     }
 
     /**
@@ -2124,7 +2057,6 @@
     }
 
     public PyList splitlines() {
-<<<<<<< HEAD
         return splitlines(false);
     }
 
@@ -2136,17 +2068,6 @@
     final PyList bytes_splitlines(PyObject[] args, String[] keywords) {
         ArgParser arg = new ArgParser("splitlines", args, keywords, "keepends");
         boolean keepends = arg.getPyObject(0, Py.False).__bool__();
-=======
-        return bytes_splitlines(false);
-    }
-
-    public PyList splitlines(boolean keepends) {
-        return bytes_splitlines(keepends);
-    }
-
-    @ExposedMethod(defaults = "false", doc = BuiltinDocs.bytes_splitlines_doc)
-    final PyList bytes_splitlines(boolean keepends) {
->>>>>>> 3d3c07ce
         PyList list = new PyList();
 
         char[] chars = getString().toCharArray();
@@ -3181,12 +3102,7 @@
     @ExposedMethod(defaults = "-1", doc = BuiltinDocs.bytes_replace_doc)
     final PyString bytes_replace(PyObject oldPieceObj, PyObject newPieceObj, int count) {
         if (oldPieceObj instanceof PyUnicode || newPieceObj instanceof PyUnicode) {
-<<<<<<< HEAD
             throw Py.TypeError("a bytes-like object is required, not 'str'");
-=======
-            // Promote the problem to a Unicode one
-            return ((PyUnicode)decode()).str_replace(oldPieceObj, newPieceObj, count);
->>>>>>> 3d3c07ce
         } else {
             // Neither is a PyUnicode: both ought to be some kind of bytes with the buffer API.
             String oldPiece = asStringOrError(oldPieceObj, false);
@@ -3629,7 +3545,6 @@
         return _translate(table, deletechars);
     }
 
-<<<<<<< HEAD
     @ExposedMethod(defaults = {"null"}, doc = BuiltinDocs.bytes_translate_doc)
     final String bytes_translate(PyObject tableObj, PyObject deletecharsObj) {
         String table = asStringOrNull(tableObj);
@@ -3638,13 +3553,6 @@
             deletechars = asStringOrError(deletecharsObj);
         }
         // Accept anythiong with the buffer API or null
-=======
-    @ExposedMethod(defaults = {"null", "null"}, doc = BuiltinDocs.bytes_translate_doc)
-    final String bytes_translate(PyObject tableObj, PyObject deletecharsObj) {
-        // Accept anythiong withthe buffer API or null
-        String table = asStringNullOrError(tableObj, null);
-        String deletechars = asStringNullOrError(deletecharsObj, null);
->>>>>>> 3d3c07ce
         return _translate(table, deletechars);
     }
 
@@ -3961,7 +3869,6 @@
         return bytes_isspace();
     }
 
-<<<<<<< HEAD
     private boolean isspace(char c) {
         switch(c) {
             case 0x09:
@@ -3977,8 +3884,6 @@
         return true;
     }
 
-=======
->>>>>>> 3d3c07ce
     @ExposedMethod(doc = BuiltinDocs.bytes_isspace_doc)
     final boolean bytes_isspace() {
         int n = getString().length();
@@ -4031,17 +3936,6 @@
         return codecs.encode(this, encoding, errors);
     }
 
-<<<<<<< HEAD
-=======
-    @ExposedMethod(doc = BuiltinDocs.str_encode_doc)
-    final String bytes_encode(PyObject[] args, String[] keywords) {
-        ArgParser ap = new ArgParser("encode", args, keywords, "encoding", "errors");
-        String encoding = ap.getString(0, null);
-        String errors = ap.getString(1, null);
-        return encode(encoding, errors);
-    }
-
->>>>>>> 3d3c07ce
     public PyObject decode() {
         return decode(null, null);
     }
@@ -4073,11 +3967,7 @@
         return new PyTuple(iterator.pyHead(), iterator);
     }
 
-<<<<<<< HEAD
     @ExposedMethod(doc = BuiltinDocs.bytes___format___doc)
-=======
-    @ExposedMethod(doc = BuiltinDocs.str_format_doc)
->>>>>>> 3d3c07ce
     final PyObject bytes_format(PyObject[] args, String[] keywords) {
         try {
             return new PyString(buildFormattedString(args, keywords, null, null));
