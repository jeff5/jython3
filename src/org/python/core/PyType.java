package org.python.core;

import java.io.Serializable;
import java.lang.ref.Reference;
import java.lang.ref.ReferenceQueue;
import java.lang.ref.WeakReference;
import java.util.Iterator;
import java.util.List;
import java.util.Map;
import java.util.Set;

import org.python.expose.ExposeAsSuperclass;
import org.python.expose.ExposedDelete;
import org.python.expose.ExposedGet;
import org.python.expose.ExposedMethod;
import org.python.expose.ExposedNew;
import org.python.expose.ExposedSet;
import org.python.expose.ExposedType;
import org.python.expose.TypeBuilder;
import org.python.util.Generic;

/**
 * The Python Type object implementation.
 */
@ExposedType(name = "type")
public class PyType extends PyObject implements Serializable {

    public static PyType TYPE = fromClass(PyType.class);

    /** The type's name. builtin types include their fully qualified name, e.g.: time.struct_time. */
    protected String name;

    /** __base__, the direct base type or null. */
    protected PyType base;

    /** __bases__, the base classes. */
    protected PyObject[] bases = new PyObject[0];

    /** The real, internal __dict__. */
    protected PyObject dict;

    /** __mro__, the method resolution. order */
    protected PyObject[] mro;

    /** __flags__, the type's options. */
    private long tp_flags;

    /** The underlying java class or null. */
    protected Class<?> underlying_class;

    /** Whether it's a builtin type. */
    protected boolean builtin;

    /** Whether new instances of this type can be instantiated */
    protected boolean instantiable = true;

    /** Whether this type has set/delete descriptors */
    boolean has_set;
    boolean has_delete;

    /** Whether this type allows subclassing. */
    private boolean isBaseType = true;

    /** Whether finalization is required for this type's instances (implements __del__). */
    private boolean needs_finalizer;

    /** Whether this type's instances require a __dict__. */
    protected boolean needs_userdict;

    /** The number of __slots__ defined. */
    private int numSlots;

    private ReferenceQueue<PyType> subclasses_refq = new ReferenceQueue<PyType>();
    private Set<WeakReference<PyType>> subclasses = Generic.set();

    /** Mapping of Java classes to their PyTypes. */
    private static Map<Class<?>, PyType> class_to_type;

    /** Mapping of Java classes to their TypeBuilders. */
    private static Map<Class<?>, TypeBuilder> classToBuilder;

    protected PyType(PyType subtype) {
        super(subtype);
    }


    private PyType() {}

    /**
     * Creates the PyType instance for type itself. The argument just exists to make the constructor
     * distinct.
     */
    private PyType(boolean ignored) {
        super(ignored);
    }

    @ExposedNew
    public static PyObject type___new__(PyNewWrapper new_, boolean init, PyType subtype,
                                        PyObject[] args, String[] keywords) {
        if (args.length == 1 && keywords.length == 0) {
            return args[0].getType();
        }
        if (args.length + keywords.length != 3) {
            throw Py.TypeError("type() takes exactly 1 or 3 arguments");
        }

        ArgParser ap = new ArgParser("type()", args, keywords, "name", "bases", "dict");
        String name = ap.getString(0);
        PyObject bases = ap.getPyObject(1);

        if (!(bases instanceof PyTuple)) {
            throw Py.TypeError("type(): bases must be tuple");
        }
        PyObject dict = ap.getPyObject(2);
        if (!(dict instanceof PyDictionary || dict instanceof PyStringMap)) {
            throw Py.TypeError("type(): dict must be dict");
        }
        return newType(new_, subtype, name, (PyTuple)bases, dict);
    }

    public static PyObject newType(PyNewWrapper new_, PyType metatype, String name, PyTuple bases,
                                   PyObject dict) {
        PyType object_type = fromClass(PyObject.class);

        PyObject[] bases_list = bases.getArray();
        PyType winner = findMostDerivedMetatype(bases_list, metatype);
        if (winner != metatype) {
            PyObject winner_new_ = winner.lookup("__new__");
            if (winner_new_ != null && winner_new_ != new_) {
                return invoke_new_(new_, winner, false,
                                   new PyObject[] {new PyString(name), bases, dict},
                                   Py.NoKeywords);
            }
            metatype = winner;
        }
        if (bases_list.length == 0) {
            bases_list = new PyObject[] {object_type};
        }
        List<Class<?>> interfaces = Generic.list();
        Class<?> baseClass = null;
        for (PyObject base : bases_list) {
            if (!(base instanceof PyType)) {
                continue;
            }
            Class<?> proxy = ((PyType)base).getProxyType();
            if (proxy == null) {
                continue;
            }
            if (proxy.isInterface()) {
                interfaces.add(proxy);
            } else {
                if (baseClass != null) {
                    throw Py.TypeError("no multiple inheritance for Java classes: "
                            + proxy.getName() + " and " + baseClass.getName());
                }
                baseClass = proxy;
            }
        }

        if (dict.__finditem__("__module__") == null) {
           PyFrame frame = Py.getFrame();
           if (frame != null) {
               PyObject globals = frame.f_globals;
               PyObject modname;
               if ((modname = globals.__finditem__("__name__")) != null) {
                   dict.__setitem__("__module__", modname);
               }
           }
        }
        // XXX also __doc__ __module__


        if (baseClass != null || interfaces.size() != 0) {
            String proxyName = name;
            PyObject module = dict.__finditem__("__module__");
            if (module != null) {
                proxyName = module.toString() + "$" + proxyName;
            }
            Class<?> proxyClass = MakeProxies.makeProxy(baseClass,
                                                        interfaces,
                                                        name,
                                                        proxyName,
                                                        dict);
            PyType proxyType = PyType.fromClass(proxyClass);
            List<PyObject> cleanedBases = Generic.list();
            boolean addedProxyType = false;
            for (PyObject base : bases_list) {
                if (base instanceof PyJavaType) {
                    if (!addedProxyType) {
                        cleanedBases.add(proxyType);
                        addedProxyType = true;
                    }
                } else {
                    cleanedBases.add(base);
                }
            }
            bases_list = cleanedBases.toArray(new PyObject[cleanedBases.size()]);
        }
        PyType newtype;
        if (new_.for_type == metatype) {
            newtype = new PyType(); // XXX set metatype
        } else {
            newtype = new PyTypeDerived(metatype);
        }
        if (dict instanceof PyStringMap) {
            dict = ((PyStringMap)dict).copy();
        } else {
            dict = ((PyDictionary)dict).copy();
        }
        newtype.dict = dict;
        newtype.name = name;
        newtype.base = best_base(bases_list);
        newtype.numSlots = newtype.base.numSlots;
        newtype.bases = bases_list;

        if (!newtype.base.isBaseType) {
            throw Py.TypeError(String.format("type '%.100s' is not an acceptable base type",
                                             newtype.base.name));
        }

        PyObject slots = dict.__finditem__("__slots__");
        boolean needsDictDescr = false;
        if (slots == null) {
            newtype.needs_userdict = true;
            // a dict descriptor is required if base doesn't already provide a dict
            needsDictDescr = !newtype.base.needs_userdict;
        } else {
            // have slots, but may inherit a dict
            newtype.needs_userdict = newtype.base.needs_userdict;

            if (slots instanceof PyString) {
                addSlot(newtype, slots);
            } else {
                for (PyObject slotname : slots.asIterable()) {
                    addSlot(newtype, slotname);
                }
            }

            if (!newtype.base.needs_userdict && newtype.needs_userdict) {
                // base doesn't provide dict but addSlot found the __dict__ slot
                needsDictDescr = true;
            } else if (bases_list.length > 0 && !newtype.needs_userdict) {
                // secondary bases may provide dict
                for (PyObject base : bases_list) {
                    if (base == newtype.base) {
                        // Skip primary base
                        continue;
                    }
                    if (base instanceof PyClass) {
                        // Classic base class provides dict
                        newtype.needs_userdict = true;
                        needsDictDescr = true;
                        break;
                    }
                    PyType tmpType = (PyType)base;
                    if (tmpType.needs_userdict) {
                        newtype.needs_userdict = true;
                        needsDictDescr = true;
                        // Nothing more to check
                        break;
                    }
                }
            }
        }

        newtype.tp_flags = Py.TPFLAGS_HEAPTYPE | Py.TPFLAGS_BASETYPE;

        // special case __new__, if function => static method
        PyObject tmp = dict.__finditem__("__new__");
        if (tmp != null && tmp instanceof PyFunction) { // XXX java functions?
            dict.__setitem__("__new__", new PyStaticMethod(tmp));
        }

        newtype.mro_internal();
        // __dict__ descriptor
        if (needsDictDescr && dict.__finditem__("__dict__") == null) {
            dict.__setitem__("__dict__", new PyDataDescr(newtype, "__dict__", PyObject.class) {

                @Override
                public Object invokeGet(PyObject obj) {
                    return obj.getDict();
                }

                @Override
                public boolean implementsDescrSet() {
                    return true;
                }

                @Override
                public void invokeSet(PyObject obj, Object value) {
                    obj.setDict((PyObject)value);
                }

                @Override
                public boolean implementsDescrDelete() {
                    return true;
                }

                @Override
                public void invokeDelete(PyObject obj) {
                    obj.delDict();
                }
            });
        }

        newtype.fillHasSetAndDelete();
        newtype.needs_finalizer = newtype.lookup("__del__") != null;

        for (PyObject cur : bases_list) {
            if (cur instanceof PyType)
                ((PyType)cur).attachSubclass(newtype);
        }
        return newtype;
    }

    private static PyObject invoke_new_(PyObject new_, PyType type, boolean init, PyObject[] args,
                                        String[] keywords) {
        PyObject newobj;
        if (new_ instanceof PyNewWrapper) {
            newobj = ((PyNewWrapper)new_).new_impl(init, type, args, keywords);
        } else {
            int n = args.length;
            PyObject[] type_prepended = new PyObject[n + 1];
            System.arraycopy(args, 0, type_prepended, 1, n);
            type_prepended[0] = type;
            newobj = new_.__get__(null, type).__call__(type_prepended, keywords);
        }
        /* special case type(x) */
        if (type == TYPE && args.length == 1 && keywords.length == 0) {
            return newobj;
        }
        newobj.dispatch__init__(type, args, keywords);
        return newobj;
    }

    /**
     * Called on builtin types after underlying_class has been set on them. Should fill in dict,
     * name, mro, base and bases from the class.
     */
    protected void init() {
        if (underlying_class == PyObject.class) {
            mro = new PyType[] {this};
        } else {
            Class<?> baseClass;
            if (!Py.BOOTSTRAP_TYPES.contains(underlying_class)) {
                baseClass = classToBuilder.get(underlying_class).getBase();
            } else {
                baseClass = PyObject.class;
            }
            if (baseClass == Object.class) {
                baseClass = underlying_class.getSuperclass();
            }
            computeLinearMro(baseClass);
        }
        if (Py.BOOTSTRAP_TYPES.contains(underlying_class)) {
            // init will be called again from addBuilder which also removes underlying_class from
            // BOOTSTRAP_TYPES
            return;
        }
        TypeBuilder builder = classToBuilder.get(underlying_class);
        name = builder.getName();
        dict = builder.getDict(this);
        setIsBaseType(builder.getIsBaseType());
        instantiable = dict.__finditem__("__new__") != null;
        fillHasSetAndDelete();
    }

    /**
     * Fills the base and bases of this type with the type of baseClass as sets its mro to this type
     * followed by the mro of baseClass.
     */
    protected void computeLinearMro(Class<?> baseClass) {
        base = PyType.fromClass(baseClass);
        mro = new PyType[base.mro.length + 1];
        System.arraycopy(base.mro, 0, mro, 1, base.mro.length);
        mro[0] = this;
        bases = new PyObject[] {base};
    }

    private void fillHasSetAndDelete() {
        has_set = lookup("__set__") != null;
        has_delete = lookup("__delete__") != null;
    }

    public PyObject getStatic() {
        PyType cur = this;
        while (cur.underlying_class == null) {
            cur = cur.base;
        }
        return cur;
    }

    /**
     * Ensures that the physical layout between this type and <code>other</code> are compatible.
     * Raises a TypeError if not.
     */
    public void compatibleForAssignment(PyType other, String attribute) {
        if (!getLayout().equals(other.getLayout()) || needs_userdict != other.needs_userdict
            || needs_finalizer != other.needs_finalizer) {
            throw Py.TypeError(String.format("%s assignment: '%s' object layout differs from '%s'",
                                             attribute, other.fastGetName(), fastGetName()));
        }
    }

    /**
     * Gets the most parent PyType that determines the layout of this type, ie it has slots or an
     * underlying_class. Can be this PyType.
     */
    private PyType getLayout() {
        if (underlying_class != null) {
            return this;
        } else if (numSlots != base.numSlots) {
            return this;
        }
        return base.getLayout();
    }

    @ExposedGet(name = "__base__")
    public PyObject getBase() {
        if (base == null)
            return Py.None;
        return base;
    }

    @ExposedGet(name = "__bases__")
    public PyObject getBases() {
        return new PyTuple(bases);
    }

    @ExposedDelete(name = "__bases__")
    public void delBases() {
        throw Py.TypeError("Can't delete __bases__ attribute");
    }

    @ExposedSet(name = "__bases__")
    public void setBases(PyObject newBasesTuple) {
        if (!(newBasesTuple instanceof PyTuple)) {
            throw Py.TypeError("bases must be a tuple");
        }
        PyObject[] newBases = ((PyTuple)newBasesTuple).getArray();
        if (newBases.length == 0) {
            throw Py.TypeError("can only assign non-empty tuple to __bases__, not "
                               + newBasesTuple);
        }
        for (int i = 0; i < newBases.length; i++) {
            if (!(newBases[i] instanceof PyType)) {
                if (!(newBases[i] instanceof PyClass)) {
                    throw Py.TypeError(name + ".__bases__ must be a tuple of old- or new-style "
                                       + "classes, not " + newBases[i]);
                }
            } else {
                if (((PyType)newBases[i]).isSubType(this)) {
                    throw Py.TypeError("a __bases__ item causes an inheritance cycle");
                }
            }
        }
        PyType newBase = best_base(newBases);
        base.compatibleForAssignment(newBase, "__bases__");
        PyObject[] savedBases = bases;
        PyType savedBase = base;
        PyObject[] savedMro = mro;
        List<Object> savedSubMros = Generic.list();
        try {
            bases = newBases;
            base = newBase;
            mro_internal();
            mro_subclasses(savedSubMros);
            for (PyObject saved : savedBases) {
                if (saved instanceof PyType) {
                    ((PyType)saved).detachSubclass(this);
                }
            }
            for (PyObject newb : newBases) {
                if (newb instanceof PyType) {
                    ((PyType)newb).attachSubclass(this);
                }
            }
        } catch (PyException t) {
            for (Iterator<Object> it = savedSubMros.iterator(); it.hasNext();) {
                PyType subtype = (PyType)it.next();
                PyObject[] subtypeSavedMro = (PyObject[])it.next();
                subtype.mro = subtypeSavedMro;
            }
            bases = savedBases;
            base = savedBase;
            mro = savedMro;
            throw t;
        }
    }

    private void setIsBaseType(boolean isBaseType) {
        this.isBaseType = isBaseType;
        tp_flags = isBaseType ? tp_flags | Py.TPFLAGS_BASETYPE : tp_flags & ~Py.TPFLAGS_BASETYPE;
    }

    private void setIsBaseType(boolean isBaseType) {
        this.isBaseType = isBaseType;
        tp_flags = isBaseType ? tp_flags | Py.TPFLAGS_BASETYPE : tp_flags & ~Py.TPFLAGS_BASETYPE;
    }

    private void mro_internal() {
        if (getType() == TYPE) {
            mro = compute_mro();
        } else {
            PyObject mroDescr = getType().lookup("mro");
            if (mroDescr == null) {
                throw Py.AttributeError("mro");
            }
            PyObject[] result = Py.make_array(mroDescr.__get__(null, getType()).__call__(this));

            PyType solid = solid_base(this);
            for (PyObject cls : result) {
                if (cls instanceof PyClass) {
                    continue;
                }
                if (!(cls instanceof PyType)) {
                    throw Py.TypeError(String.format("mro() returned a non-class ('%.500s')",
                                                     cls.getType().fastGetName()));
                }
                PyType t = (PyType)cls;
                if (!solid.isSubType(solid_base(t))) {
                    throw Py.TypeError(String.format("mro() returned base with unsuitable layout "
                                                     + "('%.500s')", t.fastGetName()));
                }
            }
            mro = result;
        }
    }

    /**
     * Collects the subclasses and current mro of this type in mroCollector. If this type has
     * subclasses C and D, and D has a subclass E current mroCollector will equal [C, C.__mro__, D,
     * D.__mro__, E, E.__mro__] after this call.
     */
    private void mro_subclasses(List<Object> mroCollector) {
        for (WeakReference<PyType> ref : subclasses) {
            PyType subtype = ref.get();
            if (subtype == null) {
                continue;
            }
            mroCollector.add(subtype);
            mroCollector.add(subtype.mro);
            subtype.mro_internal();
            subtype.mro_subclasses(mroCollector);
        }
    }

    public PyObject instDict() {
        if (needs_userdict) {
            return new PyStringMap();
        }
        return null;
    }

    private void cleanup_subclasses() {
        Reference<?> ref;
        while ((ref = subclasses_refq.poll()) != null) {
            subclasses.remove(ref);
        }
    }

    @ExposedGet(name = "__mro__")
    public PyTuple getMro() {
        return mro == null ? Py.EmptyTuple : new PyTuple(mro);
    }

    @ExposedGet(name = "__flags__")
    public PyLong getFlags() {
        return new PyLong(tp_flags);
    }

    @ExposedMethod
    public synchronized final PyObject type___subclasses__() {
        PyList result = new PyList();
        cleanup_subclasses();
        for (WeakReference<PyType> ref : subclasses) {
            PyType subtype = ref.get();
            if (subtype == null)
                continue;
            result.append(subtype);
        }
        return result;
    }

    /**
     * Returns the Java Class that this type inherits from, or null if this type is Python-only.
     */
    public Class<?> getProxyType() {
        for (PyObject base : bases) {
            if (base instanceof PyType) {
                Class<?> javaType = ((PyType)base).getProxyType();
                if (javaType != null) {
                    return javaType;
                }
            }
        }
        return null;
    }

    private synchronized void attachSubclass(PyType subtype) {
        cleanup_subclasses();
        subclasses.add(new WeakReference<PyType>(subtype, subclasses_refq));
    }

    private synchronized void detachSubclass(PyType subtype) {
        cleanup_subclasses();
        for (WeakReference<PyType> ref : subclasses) {
            if (ref.get() == subtype) {
                subclasses.remove(ref);
                break;
            }
        }
    }

    private synchronized void traverse_hierarchy(boolean top, OnType behavior) {
        boolean stop = false;
        if (!top) {
            stop = behavior.onType(this);
        }
        if (stop) {
            return;
        }
        for (WeakReference<PyType> ref : subclasses) {
            PyType subtype = ref.get();
            if (subtype == null) {
                continue;
            }
            subtype.traverse_hierarchy(false, behavior);
        }
    }

    private static void fill_classic_mro(List<PyObject> acc, PyClass classic_cl) {
        if (!acc.contains(classic_cl)) {
            acc.add(classic_cl);
        }
        PyObject[] bases = classic_cl.__bases__.getArray();
        for (PyObject base : bases) {
            fill_classic_mro(acc,(PyClass)base);
        }
    }

    private static PyObject[] classic_mro(PyClass classic_cl) {
        List<PyObject> acc = Generic.list();
        fill_classic_mro(acc, classic_cl);
        return acc.toArray(new PyObject[acc.size()]);
    }

    private static boolean tail_contains(PyObject[] lst, int whence, PyObject o) {
        int n = lst.length;
        for (int i = whence + 1; i < n; i++) {
            if (lst[i] == o) {
                return true;
            }
        }
        return false;
    }

    private static PyException mro_error(PyObject[][] to_merge, int[] remain) {
        StringBuffer msg = new StringBuffer("Cannot create a consistent method resolution\n"
                                            + "order (MRO) for bases ");
        PyDictionary set = new PyDictionary();
        for (int i = 0; i < to_merge.length; i++) {
            PyObject[] lst = to_merge[i];
            if (remain[i] < lst.length) {
                set.__setitem__(lst[remain[i]], Py.None);
            }
        }
        PyObject iter = set.__iter__();
        PyObject cur;
        boolean subq = false;
        while ((cur = iter.__iternext__()) != null) {
            PyObject name = cur.__findattr__("__name__");
            if (!subq) {
                subq = true;
            } else {
                msg.append(", ");
            }
            msg.append(name == null ? "?" : name.toString());
        }
        return Py.TypeError(msg.toString());
    }

    @ExposedMethod(defaults = "null")
    final PyList type_mro(PyObject o) {
        if (o == null) {
            return new PyList(compute_mro());
        }
        return new PyList(((PyType)o).compute_mro());
    }

    final PyObject[] compute_mro() {
        PyObject[] bases = this.bases;
        int n = bases.length;
        for (int i = 0; i < n; i++) {
            PyObject cur = bases[i];
            for (int j = i + 1; j < n; j++) {
                if (bases[j] == cur) {
                    PyObject name = cur.__findattr__("__name__");
                    throw Py.TypeError("duplicate base class " +
                                       (name == null ? "?" : name.toString()));
                }
            }
        }

        int nmerge = n + 1;
        PyObject[][] to_merge = new PyObject[nmerge][];
        int[] remain = new int[nmerge];

        for (int i = 0; i < n; i++) {
            PyObject cur = bases[i];
            remain[i] = 0;
            if (cur instanceof PyType) {
                to_merge[i] = ((PyType)cur).mro;
            } else if (cur instanceof PyClass) {
                to_merge[i] = classic_mro((PyClass)cur);
            }
        }

        to_merge[n] = bases;
        remain[n] = 0;

        List<PyObject> acc = Generic.list();
        acc.add(this);

        int empty_cnt = 0;

        scan : for (int i = 0; i < nmerge; i++) {
            PyObject candidate;
            PyObject[] cur = to_merge[i];
            if (remain[i] >= cur.length) {
                empty_cnt++;
                continue scan;
            }

            candidate = cur[remain[i]];
            for (int j = 0; j < nmerge; j++)
                if (tail_contains(to_merge[j], remain[j], candidate)) {
                    continue scan;
                }
            acc.add(candidate);
            for (int j = 0; j < nmerge; j++) {
                if (remain[j] < to_merge[j].length && to_merge[j][remain[j]] == candidate) {
                    remain[j]++;
                }
            }
            // restart scan
            i = -1;
            empty_cnt = 0;
        }
        if (empty_cnt == nmerge) {
            return acc.toArray(bases);
        }
        throw mro_error(to_merge, remain);
    }

    /**
     * Finds the parent of type with an underlying_class or with slots sans a __dict__
     * slot.
     */
    private static PyType solid_base(PyType type) {
        do {
            if (isSolidBase(type)) {
                return type;
            }
            type = type.base;
        } while (type != null);
        return PyObject.TYPE;
    }

    private static boolean isSolidBase(PyType type) {
        return type.underlying_class != null || (type.numSlots != 0 && !type.needs_userdict);
    }

    /**
     * Finds the base in bases with the most derived solid_base, ie the most base type
     *
     * @throws Py.TypeError if the bases don't all derive from the same solid_base
     * @throws Py.TypeError if at least one of the bases isn't a new-style class
     */
    private static PyType best_base(PyObject[] bases) {
        PyType winner = null;
        PyType candidate = null;
        PyType best = null;
        for (PyObject base : bases) {
            if (base instanceof PyClass) {
                continue;
            }
            if (!(base instanceof PyType)) {
                throw Py.TypeError("bases must be types");
            }
            candidate = solid_base((PyType)base);
            if (winner == null) {
                winner = candidate;
                best = (PyType)base;
            } else if (winner.isSubType(candidate)) {
                ;
            } else if (candidate.isSubType(winner)) {
                winner = candidate;
                best = (PyType)base;
            } else {
                throw Py.TypeError("multiple bases have instance lay-out conflict");
            }
        }
        if (best == null) {
            throw Py.TypeError("a new-style class can't have only classic bases");
        }
        return best;
    }

    /**
     * Finds the most derived subtype of initialMetatype in the types
     * of bases, or initialMetatype if it is already the most derived.
     *
     * @raises Py.TypeError if the all the metaclasses don't descend
     * from the same base
     * @raises Py.TypeError if one of the bases is a PyJavaClass or a
     * PyClass with no proxyClass
     */
    private static PyType findMostDerivedMetatype(PyObject[] bases_list, PyType initialMetatype) {
        PyType winner = initialMetatype;
        for (PyObject base : bases_list) {
            if (base instanceof PyClass) {
                continue;
            }
            PyType curtype = base.getType();
            if (winner.isSubType(curtype)) {
                continue;
            }
            if (curtype.isSubType(winner)) {
                winner = curtype;
                continue;
            }
            throw Py.TypeError("metaclass conflict: the metaclass of a derived class must be a "
                               + "(non-strict) subclass of the metaclasses of all its bases");
        }
        return winner;
    }

    private static void addSlot(PyType newtype, PyObject slotname) {
        confirmIdentifier(slotname);
        String slotstring = mangleName(newtype.name, slotname.toString());
        if (slotstring.equals("__dict__")) {
            if (newtype.base.needs_userdict || newtype.needs_userdict) {
                throw Py.TypeError("__dict__ slot disallowed: we already got one");
            }
            newtype.needs_userdict = true;
        } else if (newtype.dict.__finditem__(slotstring) == null) {
            newtype.dict.__setitem__(slotstring, new PySlot(newtype, slotstring,
                                                            newtype.numSlots++));
        }
    }

    public boolean isSubType(PyType supertype) {
        if (mro != null) {
            for (PyObject base : mro) {
                if (base == supertype) {
                    return true;
                }
            }
            return false;
        }

        // we're not completely initialized yet; follow tp_base
        PyType type = this;
        do {
            if (type == supertype) {
                return true;
            }
            type = type.base;
        } while (type != null);
        return supertype == PyObject.TYPE;
    }

    /**
     * INTERNAL lookup for name through mro objects' dicts
     *
     * @param name
     *            attribute name (must be interned)
     * @return found object or null
     */
    public PyObject lookup(String name) {
        PyObject[] mro = this.mro;
        if (mro == null) {
            return null;
        }
        for (PyObject element : mro) {
            PyObject dict = element.fastGetDict();
            if (dict != null) {
                PyObject obj = dict.__finditem__(name);
                if (obj != null)
                    return obj;
            }
        }
        return null;
    }

    public PyObject lookup_where(String name, PyObject[] where) {
        PyObject[] mro = this.mro;
        if (mro == null) {
            return null;
        }
        for (PyObject t : mro) {
            PyObject dict = t.fastGetDict();
            if (dict != null) {
                PyObject obj = dict.__finditem__(name);
                if (obj != null) {
                    where[0] = t;
                    return obj;
                }
            }
        }
        return null;
    }

    /**
     * Like lookup but also provides (in where[0]) the index of the type in the reversed
     * mro -- that is, how many subtypes away from the base object the type is.
     *
     * @param name attribute name (must be interned)
     * @param where an int[] with a length of at least 1
     * @return found PyObject or null
     */
    public PyObject lookup_where_index(String name, int[] where) {
        PyObject[] mro = this.mro;
        if (mro == null) {
            return null;
        }
        int i = mro.length;
        for (PyObject t : mro) {
            i--;
            PyObject dict = t.fastGetDict();
            if (dict != null) {
                PyObject obj = dict.__finditem__(name);
                if (obj != null) {
                    where[0] = i;
                    return obj;
                }
            }
        }
        return null;
    }

    public PyObject super_lookup(PyType ref, String name) {
        PyObject[] mro = this.mro;
        if (mro == null) {
            return null;
        }
        int i;
        for (i = 0; i < mro.length; i++) {
            if (mro[i] == ref)
                break;
        }
        i++;
        for (; i < mro.length; i++) {
            PyObject dict = mro[i].fastGetDict();
            if (dict != null) {
                PyObject obj = dict.__finditem__(name);
                if (obj != null)
                    return obj;
            }
        }
        return null;
    }

    public static void addBuilder(Class<?> forClass, TypeBuilder builder) {
        if (classToBuilder == null) {
            classToBuilder = Generic.map();
        }
        classToBuilder.put(forClass, builder);

        if (class_to_type.containsKey(forClass)) {
            if (!Py.BOOTSTRAP_TYPES.remove(forClass)) {
                Py.writeWarning("init", "Bootstrapping class not in Py.BOOTSTRAP_TYPES[class="
                                + forClass + "]");
            }
            // The types in Py.BOOTSTRAP_TYPES are initialized before their builders are assigned,
            // so do the work of addFromClass & fillFromClass after the fact
<<<<<<< HEAD
            PyType objType = fromClass(builder.getTypeClass());
            objType.name = builder.getName();
            objType.dict = builder.getDict(objType);
            objType.setIsBaseType(builder.getIsBaseType());
            Class<?> base = builder.getBase();
            if (base == Object.class) {
                base = forClass.getSuperclass();
            }
            fillInMRO(objType, base);
            objType.instantiable = objType.dict.__finditem__("__new__") != null;
=======
            fromClass(builder.getTypeClass()).init();
>>>>>>> a5057e41
        }
    }

    private static PyType addFromClass(Class<?> c) {
        if (ExposeAsSuperclass.class.isAssignableFrom(c)) {
            PyType exposedAs = fromClass(c.getSuperclass());
            class_to_type.put(c, exposedAs);
            return exposedAs;
        }
<<<<<<< HEAD
        Class<?> base = null;
        boolean isBaseType = true;
        String name = null;
        TypeBuilder tb = getBuilder(c);
        if (tb != null) {
            name = tb.getName();
            isBaseType = tb.getIsBaseType();
            if (!tb.getBase().equals(Object.class)) {
                base = tb.getBase();
            }
        }
        PyType type = class_to_type.get(c);
        if (type == null) {
            type = createType(c, base, name, isBaseType);
        }
        return type;
=======
        return createType(c);
>>>>>>> a5057e41
    }

    private static TypeBuilder getBuilder(Class<?> c) {
        return classToBuilder == null ? null : classToBuilder.get(c);
    }

<<<<<<< HEAD
    private static PyType createType(Class<?> c, Class<?> base, String name, boolean isBaseType) {
=======
    private static PyType createType(Class<?> c) {
>>>>>>> a5057e41
        PyType newtype;
        if (c == PyType.class) {
            newtype = new PyType(false);
        } else if (Py.BOOTSTRAP_TYPES.contains(c) || getBuilder(c) != null) {
            newtype = new PyType();
        } else {
            newtype = new PyJavaType();
        }

        // If filling in the type above filled the type under creation, use that one
        PyType type = class_to_type.get(c);
        if (type != null) {
            return type;
        }

        class_to_type.put(c, newtype);
        newtype.underlying_class = c;
        newtype.builtin = true;
<<<<<<< HEAD
        newtype.setIsBaseType(isBaseType);
        fillInMRO(newtype, base); // basic mro, base, bases
        newtype.fillDict();
=======
        newtype.init();
>>>>>>> a5057e41
        return newtype;
    }

    public static synchronized PyType fromClass(Class<?> c) {
        if (class_to_type == null) {
            class_to_type = Generic.map();
            addFromClass(PyType.class);
        }
        PyType type = class_to_type.get(c);
        if (type != null) {
            return type;
        }
        return addFromClass(c);
    }

    @ExposedMethod
    final PyObject type___getattribute__(PyObject name) {
        String n = asName(name);
        PyObject ret = type___findattr_ex__(n);
        if (ret == null) {
            noAttributeError(n);
        }
        return ret;
    }

    public PyObject __findattr_ex__(String name) {
        return type___findattr_ex__(name);
    }

    // name must be interned
    final PyObject type___findattr_ex__(String name) {
        PyType metatype = getType();

        PyObject metaattr = metatype.lookup(name);
        PyObject res = null;

        if (metaattr != null) {
            if (metaattr.isDataDescr()) {
                res = metaattr.__get__(this, metatype);
                if (res != null)
                    return res;
            }
        }

        PyObject attr = lookup(name);

        if (attr != null) {
            res = attr.__get__(null, this);
            if (res != null) {
                return res;
            }
        }

        if (metaattr != null) {
            return metaattr.__get__(this, metatype);
        }

        return null;
    }

    @ExposedMethod
    final void type___setattr__(PyObject name, PyObject value) {
        type___setattr__(asName(name), value);
    }

    public void __setattr__(String name, PyObject value) {
         type___setattr__(name, value);
    }

    protected void checkSetattr() {
        if (builtin) {
            throw Py.TypeError(String.format("can't set attributes of built-in/extension type "
                    + "'%s'", this.name));
        }
    }

    final void type___setattr__(String name, PyObject value) {
        checkSetattr();
        super.__setattr__(name, value);
        if (name == "__set__") {
            if (!has_set && lookup("__set__") != null) {
                traverse_hierarchy(false, new OnType() {
                    public boolean onType(PyType type) {
                        boolean old = type.has_set;
                        type.has_set = true;
                        return old;
                    }
                });
            }
        } else if (name == "__delete__") {
            if (!has_delete && lookup("__delete__") != null) {
                traverse_hierarchy(false, new OnType() {
                    public boolean onType(PyType type) {
                        boolean old = type.has_delete;
                        type.has_delete = true;
                        return old;
                    }
                });
            }
        }
    }

    public void __delattr__(String name) {
        type___delattr__(name);
    }

    @ExposedMethod
    final void type___delattr__(PyObject name) {
        type___delattr__(asName(name));
    }

    protected void checkDelattr() {
        if (builtin) {
            throw Py.TypeError(String.format("can't set attributes of built-in/extension type "
                    + "'%s'", this.name));
        }
    }

    final void type___delattr__(String name) {
        checkDelattr();
        super.__delattr__(name);
        if (name == "__set__") {
            if (has_set && lookup("__set__") == null) {
                traverse_hierarchy(false, new OnType() {
                    public boolean onType(PyType type) {
                        boolean absent = type.getDict().__finditem__("__set__") == null;
                        if (absent) {
                            type.has_set = false;
                            return false;
                        }
                        return true;
                    }
                });
            }
        } else if (name == "__delete__") {
            if (has_set && lookup("__delete__") == null) {
                traverse_hierarchy(false, new OnType() {
                    public boolean onType(PyType type) {
                        boolean absent = type.getDict().__finditem__("__delete__") == null;
                        if (absent) {
                            type.has_delete = false;
                            return false;
                        }
                        return true;
                    }
                });
            }
        }
    }

    public PyObject __call__(PyObject[] args, String[] keywords) {
        return type___call__(args, keywords);
    }

    @ExposedMethod
    final PyObject type___call__(PyObject[] args, String[] keywords) {
        PyObject new_ = lookup("__new__");
        if (!instantiable || new_ == null) {
            throw Py.TypeError("cannot create '" + name + "' instances");
        }
        return invoke_new_(new_, this, true, args, keywords);
    }

    protected void __rawdir__(PyDictionary accum) {
        mergeClassDict(accum, this);
    }

    public String fastGetName() {
        return name;
    }

    @ExposedGet(name = "__name__")
    public PyObject pyGetName() {
        return Py.newString(getName());
    }

    public String getName() {
        if (!builtin) {
            return name;
        }
        int lastDot = name.lastIndexOf('.');
        if (lastDot != -1) {
            return name.substring(lastDot + 1);
        }
        return name;
    }

    @ExposedSet(name = "__name__")
    public void pySetName(PyObject name) {
        // guarded by __setattr__ to prevent modification of builtins
        if (!(name instanceof PyString)) {
            throw Py.TypeError(String.format("can only assign string to %s.__name__, not '%s'",
                                             this.name, name.getType().fastGetName()));
        }
        String nameStr = name.toString();
        if (nameStr.indexOf((char)0) > -1) {
            throw Py.ValueError("__name__ must not contain null bytes");
        }
        setName(nameStr);
    }

    public void setName(String name) {
        this.name = name;
    }

    @ExposedDelete(name = "__name__")
    public void pyDelName() {
        throw Py.TypeError(String.format("can't delete %s.__name__", name));
    }

    public PyObject fastGetDict() {
        return dict;
    }

    @ExposedGet(name = "__dict__")
    public PyObject getDict() {
        return new PyDictProxy(dict);
    }

    @ExposedSet(name = "__dict__")
    public void setDict(PyObject newDict) {
        // Analogous to CPython's descrobject:getset_set
        throw Py.AttributeError(String.format("attribute '__dict__' of '%s' objects is not "
                                              + "writable", getType().fastGetName()));
    }

    @ExposedDelete(name = "__dict__")
    public void delDict() {
        setDict(null);
    }

    /**
     * Equivalent of CPython's typeobject type_get_doc; handles __doc__ descriptors.
     */
    public PyObject getDoc() {
        PyObject doc = super.getDoc();
        if (!builtin && doc != null && doc.getType().lookup("__get__") != null) {
            return doc.__get__(null, this);
        }
        return doc;
    }

    public Object __tojava__(Class<?> c) {
        if (underlying_class != null && (c == Object.class || c == Class.class ||
                                         c == Serializable.class)) {
            return underlying_class;
        }
        return super.__tojava__(c);
    }

    @ExposedGet(name = "__module__")
    public PyObject getModule() {
        if (!builtin) {
            return dict.__finditem__("__module__");
        }
        int lastDot = name.lastIndexOf('.');
        if (lastDot != -1) {
            return Py.newString(name.substring(0, lastDot));
        }
        return Py.newString("__builtin__");
    }

    @ExposedDelete(name = "__module__")
    public void delModule() {
        throw Py.TypeError(String.format("can't delete %s.__module__", name));
    }

    public int getNumSlots() {
        return numSlots;
    }

    @ExposedMethod(names = {"__repr__", "__str__"})
    public String type_toString() {
        String kind;
        if (!builtin) {
            kind = "class";
        } else {
            kind = "type";
        }
        PyObject module = getModule();
        if (module instanceof PyString && !module.toString().equals("__builtin__")) {
            return String.format("<%s '%s.%s'>", kind, module.toString(), getName());
        }
        return String.format("<%s '%s'>", kind, getName());
    }

    public String toString() {
        return type_toString();
    }

    /**
     * Raises AttributeError on type objects. The message differs from
     * PyObject#noAttributeError, to mimic CPython behaviour.
     */
    public void noAttributeError(String name) {
        throw Py.AttributeError(String.format("type object '%.50s' has no attribute '%.400s'",
                                              fastGetName(), name));
    }

    //XXX: consider pulling this out into a generally accessible place
    //     I bet this is duplicated more or less in other places.
    private static void confirmIdentifier(PyObject o) {
        String msg = "__slots__ must be identifiers";
        if (o == Py.None) {
            throw Py.TypeError(msg);
        }
        String identifier = o.toString();
        if (identifier == null || identifier.length() < 1
            || (!Character.isLetter(identifier.charAt(0)) && identifier.charAt(0) != '_')) {
            throw Py.TypeError(msg);
        }
        char[] chars = identifier.toCharArray();
        for (int i = 0; i < chars.length; i++) {
            if (!Character.isLetterOrDigit(chars[i]) && chars[i] != '_') {
                throw Py.TypeError(msg);
            }
        }
    }

    //XXX: copied from CodeCompiler.java and changed variable names.
    //       Maybe this should go someplace for all classes to use.
    private static String mangleName(String classname, String methodname) {
        if (classname != null && methodname.startsWith("__") && !methodname.endsWith("__")) {
            //remove leading '_' from classname
            int i = 0;
            while (classname.charAt(i) == '_') {
                i++;
            }
            return ("_" + classname.substring(i) + methodname).intern();
        }
        return methodname;
    }

    /** Used when serializing this type. */
    protected Object writeReplace() {
        return new TypeResolver(underlying_class, getModule().toString(), name);
    }

    private interface OnType {

        boolean onType(PyType type);
    }

    static class TypeResolver implements Serializable {

        private Class<?> underlying_class;

        String module;

        private String name;

        TypeResolver(Class<?> underlying_class, String module, String name) {
            this.underlying_class = underlying_class;
            this.module = module;
            this.name = name;
        }

        private Object readResolve() {
            if (underlying_class != null) {
                return PyType.fromClass(underlying_class);
            }
            PyObject mod = imp.importName(module.intern(), false);
            PyObject pytyp = mod.__getattr__(name.intern());
            if (!(pytyp instanceof PyType)) {
                throw Py.TypeError(module + "." + name + " must be a type for deserialization");
            }
            return pytyp;
        }
    }
}<|MERGE_RESOLUTION|>--- conflicted
+++ resolved
@@ -493,11 +493,6 @@
         tp_flags = isBaseType ? tp_flags | Py.TPFLAGS_BASETYPE : tp_flags & ~Py.TPFLAGS_BASETYPE;
     }
 
-    private void setIsBaseType(boolean isBaseType) {
-        this.isBaseType = isBaseType;
-        tp_flags = isBaseType ? tp_flags | Py.TPFLAGS_BASETYPE : tp_flags & ~Py.TPFLAGS_BASETYPE;
-    }
-
     private void mro_internal() {
         if (getType() == TYPE) {
             mro = compute_mro();
@@ -975,20 +970,7 @@
             }
             // The types in Py.BOOTSTRAP_TYPES are initialized before their builders are assigned,
             // so do the work of addFromClass & fillFromClass after the fact
-<<<<<<< HEAD
-            PyType objType = fromClass(builder.getTypeClass());
-            objType.name = builder.getName();
-            objType.dict = builder.getDict(objType);
-            objType.setIsBaseType(builder.getIsBaseType());
-            Class<?> base = builder.getBase();
-            if (base == Object.class) {
-                base = forClass.getSuperclass();
-            }
-            fillInMRO(objType, base);
-            objType.instantiable = objType.dict.__finditem__("__new__") != null;
-=======
             fromClass(builder.getTypeClass()).init();
->>>>>>> a5057e41
         }
     }
 
@@ -998,37 +980,14 @@
             class_to_type.put(c, exposedAs);
             return exposedAs;
         }
-<<<<<<< HEAD
-        Class<?> base = null;
-        boolean isBaseType = true;
-        String name = null;
-        TypeBuilder tb = getBuilder(c);
-        if (tb != null) {
-            name = tb.getName();
-            isBaseType = tb.getIsBaseType();
-            if (!tb.getBase().equals(Object.class)) {
-                base = tb.getBase();
-            }
-        }
-        PyType type = class_to_type.get(c);
-        if (type == null) {
-            type = createType(c, base, name, isBaseType);
-        }
-        return type;
-=======
         return createType(c);
->>>>>>> a5057e41
     }
 
     private static TypeBuilder getBuilder(Class<?> c) {
         return classToBuilder == null ? null : classToBuilder.get(c);
     }
 
-<<<<<<< HEAD
-    private static PyType createType(Class<?> c, Class<?> base, String name, boolean isBaseType) {
-=======
     private static PyType createType(Class<?> c) {
->>>>>>> a5057e41
         PyType newtype;
         if (c == PyType.class) {
             newtype = new PyType(false);
@@ -1047,13 +1006,7 @@
         class_to_type.put(c, newtype);
         newtype.underlying_class = c;
         newtype.builtin = true;
-<<<<<<< HEAD
-        newtype.setIsBaseType(isBaseType);
-        fillInMRO(newtype, base); // basic mro, base, bases
-        newtype.fillDict();
-=======
         newtype.init();
->>>>>>> a5057e41
         return newtype;
     }
 
