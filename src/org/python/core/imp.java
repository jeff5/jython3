// Copyright (c) Corporation for National Research Initiatives
package org.python.core;

import java.io.ByteArrayOutputStream;
import java.io.File;
import java.io.FileInputStream;
import java.io.FileOutputStream;
import java.io.IOException;
import java.io.InputStream;
import java.util.concurrent.locks.ReentrantLock;

import org.python.core.util.FileUtil;

/**
 * Utility functions for "import" support.
 */
public class imp {
    private static final String IMPORT_LOG = "import";

    private static final String UNKNOWN_SOURCEFILE = "<unknown>";

    public static final int APIVersion = 17;

    // This should change to 0 for Python 2.7 and 3.0 see PEP 328
    public static final int DEFAULT_LEVEL = -1;

    /** A non-empty fromlist for __import__'ing sub-modules. */
    private static final PyObject nonEmptyFromlist = new PyTuple(Py.newString("__doc__"));

    /** Synchronizes import operations */
    public static final ReentrantLock importLock = new ReentrantLock();

    private static Object syspathJavaLoaderLock = new Object();

    private static ClassLoader syspathJavaLoader = null;

    public static ClassLoader getSyspathJavaLoader() {
        synchronized (syspathJavaLoaderLock) {
            if (syspathJavaLoader == null) {
                syspathJavaLoader = new SyspathJavaLoader();
            }
        }
        return syspathJavaLoader;
    }

    private imp() {
    }

    /**
     * If the given name is found in sys.modules, the entry from there is
     * returned. Otherwise a new PyModule is created for the name and added to
     * sys.modules
     */
    public static PyModule addModule(String name) {
        name = name.intern();
        PyObject modules = Py.getSystemState().modules;
        PyModule module = (PyModule) modules.__finditem__(name);
        if (module != null) {
            return module;
        }
        module = new PyModule(name, null);
        modules.__setitem__(name, module);
        return module;
    }

    private static byte[] readBytes(InputStream fp) {
        try {
            return FileUtil.readBytes(fp);
        } catch(IOException ioe) {
            throw Py.IOError(ioe);
        } finally {
            try {
                fp.close();
            } catch(IOException e) {
                throw Py.IOError(e);
            }
        }
    }

    private static InputStream makeStream(File file) {
        try {
            return new FileInputStream(file);
        } catch (IOException ioe) {
            throw Py.IOError(ioe);
        }
    }

    static PyObject createFromPyClass(String name, InputStream fp, boolean testing,
                                      String sourceName, String compiledName) {
        byte[] data = readCode(name, fp, testing);
        if (testing && data == null) {
            return null;
        }
        PyCode code;
        try {
            code = BytecodeLoader.makeCode(name + "$py", data, sourceName);
        } catch (Throwable t) {
            if (testing) {
                return null;
            } else {
                throw Py.JavaError(t);
            }
        }

        Py.writeComment(IMPORT_LOG, String.format("import %s # precompiled from %s", name,
                                                  compiledName));

        return createFromCode(name, code, compiledName);
    }

    public static byte[] readCode(String name, InputStream fp, boolean testing) {
        byte[] data = readBytes(fp);
<<<<<<< HEAD

=======
>>>>>>> a5057e41
        int api;
        try {
            APIReader ar = new APIReader(data);
            api = ar.getVersion();
        } catch (IOException i) {
            api = -1;
        }
        if (api != APIVersion) {
            if (testing) {
                return null;
            } else {
                throw Py.ImportError("invalid api version(" + api + " != "
                        + APIVersion + ") in: " + name);
            }
        }
        return data;
    }

    public static byte[] compileSource(String name, File file, String sourceFilename,
            String compiledFilename) {
        if (sourceFilename == null) {
            sourceFilename = file.toString();
        }
        return compileSource(name, makeStream(file), sourceFilename);
    }

    public static String makeCompiledFilename(String filename) {
        return filename.substring(0, filename.length() - 3) + "$py.class";
    }

    /**
     * Stores the bytes in compiledSource in compiledFilename.
     *
     * If compiledFilename is null it's set to the results of
     * makeCompiledFilename(sourcefileName)
     *
     * If sourceFilename is null or set to UNKNOWN_SOURCEFILE null is returned
     *
     * @return the compiledFilename eventually used or null if a
     *         compiledFilename couldn't be determined of if an error was thrown
     *         while writing to the cache file.
     */
    public static String cacheCompiledSource(String sourceFilename,
                                              String compiledFilename,
                                              byte[] compiledSource) {
        if(compiledFilename == null){
            if(sourceFilename == null || sourceFilename.equals(UNKNOWN_SOURCEFILE)){
               return null;
            }
            compiledFilename = makeCompiledFilename(sourceFilename);
        }
        FileOutputStream fop = null;
        try {
            fop = new FileOutputStream(compiledFilename);
            fop.write(compiledSource);
            fop.close();
            return compiledFilename;
        } catch(IOException exc) {
            // If we can't write the cache file, just log and continue
            Py.writeDebug(IMPORT_LOG, "Unable to write to source cache file '"
                    + compiledFilename + "' due to " + exc);
            return null;
        } finally {
            if(fop != null) {
                try {
                    fop.close();
                } catch(IOException e) {
                    Py.writeDebug(IMPORT_LOG,
                                  "Unable to close source cache file '"
                                          + compiledFilename + "' due to " + e);
                }
            }
        }
    }

    public static byte[] compileSource(String name,
                                InputStream fp,
                                String filename) {
        ByteArrayOutputStream ofp = new ByteArrayOutputStream();
        try {
            if(filename == null) {
                filename = UNKNOWN_SOURCEFILE;
            }
            org.python.antlr.base.mod node;
            try {
                node = ParserFacade.parse(fp, "exec", filename, new CompilerFlags());
            } finally {
                fp.close();
            }
            org.python.compiler.Module.compile(node,
                                               ofp,
                                               name + "$py",
                                               filename,
                                               true,
                                               false,
                                               null);
            return ofp.toByteArray();
        } catch(Throwable t) {
            throw ParserFacade.fixParseError(null, t, filename);
        }
    }

    public static PyObject createFromSource(String name, InputStream fp,
            String filename) {
        return createFromSource(name, fp, filename, null);
    }

    public static PyObject createFromSource(String name, InputStream fp,
            String filename, String outFilename) {
        byte[] bytes = compileSource(name, fp, filename);
        outFilename = cacheCompiledSource(filename, outFilename, bytes);

        Py.writeComment(IMPORT_LOG, "'" + name + "' as " + filename);

        PyCode code = BytecodeLoader.makeCode(name + "$py", bytes, filename);
        return createFromCode(name, code, filename);
    }

    /**
     * Returns a module with the given name whose contents are the results of
     * running c. __file__ is set to whatever is in c.
     */
    public static PyObject createFromCode(String name, PyCode c){
        return createFromCode(name, c, null);
    }

    /**
     * Returns a module with the given name whose contents are the results of
     * running c. Sets __file__ on the module to be moduleLocation unless
     * moduleLocation is null. If c comes from a local .py file or compiled
     * $py.class class moduleLocation should be the result of running new
     * File(moduleLocation).getAbsoultePath(). If c comes from a remote file or
     * is a jar moduleLocation should be the full uri for c.
     */
    public static PyObject createFromCode(String name, PyCode c, String moduleLocation) {
        PyModule module = addModule(name);

        PyTableCode code = null;
        if (c instanceof PyTableCode) {
            code = (PyTableCode) c;
        }

        if (moduleLocation != null) {
            module.__setattr__("__file__", new PyString(moduleLocation));
        } else if (module.__findattr__("__file__") == null) {
            // Should probably never happen (but maybe with an odd custom builtins, or
            // Java Integration)
            Py.writeDebug(IMPORT_LOG, String.format("Warning: %s __file__ is unknown", name));
        }

        try {
            PyFrame f = new PyFrame(code, module.__dict__, module.__dict__, null);
            code.call(f);
        } catch (RuntimeException t) {
            Py.getSystemState().modules.__delitem__(name.intern());
            throw t;
        }
        return module;
    }

    static PyObject createFromClass(String name, Class<?> c) {
        // Two choices. c implements PyRunnable or c is Java package
        if (PyRunnable.class.isAssignableFrom(c)) {
            try {
                return createFromCode(name, ((PyRunnable)c.newInstance()).getMain());
            } catch (InstantiationException e) {
                throw Py.JavaError(e);
            } catch (IllegalAccessException e) {
                throw Py.JavaError(e);
            }
        }
        return PyType.fromClass(c); // xxx?
    }

    static PyObject getPathImporter(PyObject cache, PyList hooks, PyObject p) {

        // attempt to get an importer for the path
        // use null as default value since Py.None is
        // a valid value in the cache for the default
        // importer
        PyObject importer = cache.__finditem__(p);
        if (importer != null) {
            return importer;
        }

        // nothing in the cache, so check all hooks
        PyObject iter = hooks.__iter__();
        for (PyObject hook; (hook = iter.__iternext__()) != null;) {
            try {
                importer = hook.__call__(p);
                break;
            } catch (PyException e) {
                if (!Py.matchException(e, Py.ImportError)) {
                    throw e;
                }
            }
        }

        importer = (importer == null ? Py.None : importer);
        cache.__setitem__(p, importer);

        return importer;
    }

    static PyObject replacePathItem(PySystemState sys, PyObject path) {
        if (path instanceof SyspathArchive) {
            // already an archive
            return null;
        }

        try {
            // this has the side affect of adding the jar to the PackageManager
            // during the initialization of the SyspathArchive
            return new SyspathArchive(sys.getPath(path.toString()));
        } catch (Exception e) {
            return null;
        }
    }

    static PyObject find_module(String name, String moduleName, PyList path) {

        PyObject loader = Py.None;
        PySystemState sys = Py.getSystemState();
        PyObject metaPath = sys.meta_path;

        /*
         * Needed to convert all entries on the path to SyspathArchives if
         * necessary.
         */
        PyList ppath = path == null ? sys.path : path;
        for (int i = 0; i < ppath.__len__(); i++) {
            PyObject p = ppath.__getitem__(i);
            PyObject q = replacePathItem(sys, p);
            if (q == null) {
                continue;
            }
            ppath.__setitem__(i, q);
        }

        for (PyObject importer : metaPath.asIterable()) {
            PyObject findModule = importer.__getattr__("find_module");
            loader = findModule.__call__(new PyObject[] {
                    new PyString(moduleName), path == null ? Py.None : path });
            if (loader != Py.None) {
                return loadFromLoader(loader, moduleName);
            }
        }

        PyObject ret = loadBuiltin(moduleName);
        if (ret != null) {
            return ret;
        }

        path = path == null ? sys.path : path;
        for (int i = 0; i < path.__len__(); i++) {
            PyObject p = path.__getitem__(i);
            PyObject importer = getPathImporter(sys.path_importer_cache,
                    sys.path_hooks, p);
            if (importer != Py.None) {
                PyObject findModule = importer.__getattr__("find_module");
                loader = findModule.__call__(new PyObject[] { new PyString(
                        moduleName) });
                if (loader != Py.None) {
                    return loadFromLoader(loader, moduleName);
                }
            }
            ret = loadFromSource(sys, name, moduleName, p.__str__().toString());
            if (ret != null) {
                return ret;
            }
        }

        return ret;
    }

    private static PyObject loadBuiltin(String name) {
        if (name == "sys") {
            Py.writeComment(IMPORT_LOG, "'" + name + "' as sys in builtin modules");
            return Py.java2py(Py.getSystemState());
        }
        if (name == "__builtin__") {
            Py.writeComment(IMPORT_LOG, "'" + name + "' as __builtin__ in builtin modules");
            return new PyModule("__builtin__", PySystemState.builtins);
        }
        String mod = PySystemState.getBuiltin(name);
        if (mod != null) {
            Class c = Py.findClassEx(mod, "builtin modules");
            if (c != null) {
                Py.writeComment(IMPORT_LOG, "'" + name + "' as " + mod
                        + " in builtin modules");
                try {
                    if (PyObject.class.isAssignableFrom(c)) { // xxx ok?
                        return PyType.fromClass(c);
                    }
                    return createFromClass(name, c);
                } catch (NoClassDefFoundError e) {
                    throw Py.ImportError("Cannot import " + name
                            + ", missing class " + c.getName());
                }
            }
        }
        return null;
    }

    static PyObject loadFromLoader(PyObject importer, String name) {
        PyObject load_module = importer.__getattr__("load_module");
        return load_module.__call__(new PyObject[] { new PyString(name) });
    }

    public static PyObject loadFromCompiled(String name, InputStream stream, String sourceName,
                                            String compiledName) {
        return createFromPyClass(name, stream, false, sourceName, compiledName);
    }

    static PyObject loadFromSource(PySystemState sys, String name, String modName, String entry) {
        String dirName = sys.getPath(entry);
        String sourceName = "__init__.py";
        String compiledName = "__init__$py.class";
        // display names are for identification purposes (e.g. __file__): when entry is
        // null it forces java.io.File to be a relative path (e.g. foo/bar.py instead of
        // /tmp/foo/bar.py)
        String displayDirName = entry.equals("") ? null : entry.toString();
        String displaySourceName = new File(new File(displayDirName, name), sourceName).getPath();
        String displayCompiledName = new File(new File(displayDirName, name),
                                              compiledName).getPath();

        // First check for packages
        File dir = new File(dirName, name);
        File sourceFile = new File(dir, sourceName);
        File compiledFile = new File(dir, compiledName);

        boolean pkg = dir.isDirectory() && caseok(dir, name) && (sourceFile.isFile()
                                                                 || compiledFile.isFile());
        if (!pkg) {
            Py.writeDebug(IMPORT_LOG, "trying source " + dir.getPath());
            sourceName = name + ".py";
            compiledName = name + "$py.class";
            displaySourceName = new File(displayDirName, sourceName).getPath();
            displayCompiledName = new File(displayDirName, compiledName).getPath();
            sourceFile = new File(dirName, sourceName);
            compiledFile = new File(dirName, compiledName);
        } else {
            PyModule m = addModule(modName);
            PyObject filename = new PyString(new File(displayDirName, name).getPath());
            m.__dict__.__setitem__("__path__", new PyList(new PyObject[] {filename}));
        }

        if (sourceFile.isFile() && caseok(sourceFile, sourceName)) {
            if (compiledFile.isFile() && caseok(compiledFile, compiledName)) {
                Py.writeDebug(IMPORT_LOG, "trying precompiled " + compiledFile.getPath());
                long pyTime = sourceFile.lastModified();
                long classTime = compiledFile.lastModified();
                if (classTime >= pyTime) {
                    PyObject ret = createFromPyClass(modName, makeStream(compiledFile), true,
                                                     displaySourceName, displayCompiledName);
                    if (ret != null) {
                        return ret;
                    }
                }
            }
            return createFromSource(modName, makeStream(sourceFile), displaySourceName,
                                    compiledFile.getPath());
        }

        // If no source, try loading precompiled
        Py.writeDebug(IMPORT_LOG, "trying precompiled with no source " + compiledFile.getPath());
        if (compiledFile.isFile() && caseok(compiledFile, compiledName)) {
            return createFromPyClass(modName, makeStream(compiledFile), true, displaySourceName,
                                     displayCompiledName);
        }
        return null;
    }

    public static boolean caseok(File file, String filename) {
        if (Options.caseok) {
            return true;
        }
        try {
            File canFile = new File(file.getCanonicalPath());
            return filename.regionMatches(0, canFile.getName(), 0, filename.length());
        } catch (IOException exc) {
            return false;
        }
    }

    /**
     * Load the module by name. Upon loading the module it will be added to
     * sys.modules.
     *
     * @param name the name of the module to load
     * @return the loaded module
     */
    public static PyObject load(String name) {
        return import_first(name, new StringBuffer());
    }

    /**
     * Find the parent module name for a module. If __name__ does not exist in
     * the module then the parent is null. If __name__ does exist then the
     * __path__ is checked for the parent module. For example, the __name__
     * 'a.b.c' would return 'a.b'.
     *
     * @param dict the __dict__ of a loaded module
     * @param level used for relative and absolute imports.  -1 means try both,
     *              0 means absolute only, positive ints represent the level to
     *              look upward for a relative path.  See PEP 328 at
     *              http://www.python.org/dev/peps/pep-0328/
     *
     * @return the parent name for a module
     */
    private static String getParent(PyObject dict, int level) {
        if (dict == null || level == 0) {
            return null;
        }
        PyObject tmp = dict.__finditem__("__name__");
        if (tmp == null) {
            return null;
        }
        String name = tmp.toString();

        tmp = dict.__finditem__("__path__");
        if (tmp != null && tmp instanceof PyList) {
            return name.intern();
        }
        int dot = name.lastIndexOf('.');
        if (dot == -1) {
            if (level > 0) {
                throw Py.ValueError("Attempted relative import in non-package");
            }
            return null;
        }
        name = name.substring(0, dot);
        while (--level > 0) {
            dot = name.lastIndexOf('.');
            if (dot == -1) {
                throw Py.ValueError("Attempted relative import beyond toplevel package");
            }
            name = name.substring(0, dot);
        }
        return name.intern();
    }

    /**
     *
     * @param mod a previously loaded module
     * @param parentNameBuffer
     * @param name the name of the module to load
     * @return null or None
     */
    private static PyObject import_next(PyObject mod,
            StringBuffer parentNameBuffer, String name, String outerFullName, PyObject fromlist) {
        if (parentNameBuffer.length() > 0) {
            parentNameBuffer.append('.');
        }
        parentNameBuffer.append(name);

        String fullName = parentNameBuffer.toString().intern();

        PyObject modules = Py.getSystemState().modules;
        PyObject ret = modules.__finditem__(fullName);
        if (ret != null) {
            return ret;
        }
        if (mod == null) {
            ret = find_module(fullName.intern(), name, null);
        } else {
            ret = mod.impAttr(name.intern());
        }
        if (ret == null || ret == Py.None) {
            if (JavaImportHelper.tryAddPackage(outerFullName, fromlist)) {
                ret = modules.__finditem__(fullName);
            }
            return ret;
        }
        if (modules.__finditem__(fullName) == null) {
            modules.__setitem__(fullName, ret);
        } else {
            ret = modules.__finditem__(fullName);
        }
        return ret;
    }

    // never returns null or None
    private static PyObject import_first(String name,
            StringBuffer parentNameBuffer) {
        PyObject ret = import_next(null, parentNameBuffer, name, null, null);
        if (ret == null || ret == Py.None) {
            throw Py.ImportError("No module named " + name);
        }
        return ret;
    }


    private static PyObject import_first(String name, StringBuffer parentNameBuffer, String fullName, PyObject fromlist) {
        PyObject ret = import_next(null, parentNameBuffer, name, fullName, fromlist);
        if (ret == null || ret == Py.None) {
            if (JavaImportHelper.tryAddPackage(fullName, fromlist)) {
                ret = import_next(null, parentNameBuffer, name, fullName, fromlist);
            }
        }
        if (ret == null || ret == Py.None) {
            throw Py.ImportError("No module named " + name);
        }
        return ret;
    }


    // Hierarchy-recursively search for dotted name in mod;
    // never returns null or None
    // ??pending: check if result is really a module/jpkg/jclass?
    private static PyObject import_logic(PyObject mod,
            StringBuffer parentNameBuffer, String dottedName, String fullName, PyObject fromlist) {
        int dot = 0;
        int last_dot = 0;

        do {
            String name;
            dot = dottedName.indexOf('.', last_dot);
            if (dot == -1) {
                name = dottedName.substring(last_dot);
            } else {
                name = dottedName.substring(last_dot, dot);
            }
            mod = import_next(mod, parentNameBuffer, name, fullName, fromlist);
            if (mod == null || mod == Py.None) {
            	throw Py.ImportError("No module named " + name);
            }
            last_dot = dot + 1;
        } while (dot != -1);

        return mod;
    }

    /**
     * Most similar to import.c:import_module_ex.
     *
     * @param name
     * @param top
     * @param modDict
     * @return a module
     */
    private static PyObject import_name(String name, boolean top,
            PyObject modDict, PyObject fromlist, int level) {
        if (name.length() == 0) {
            throw Py.ValueError("Empty module name");
        }
        PyObject modules = Py.getSystemState().modules;
        PyObject pkgMod = null;
        String pkgName = null;
        if (modDict != null && !(modDict instanceof PyNone)) {
            pkgName = getParent(modDict, level);
            pkgMod = modules.__finditem__(pkgName);
            if (pkgMod != null && !(pkgMod instanceof PyModule)) {
                pkgMod = null;
            }
        }
        int dot = name.indexOf('.');
        String firstName;
        if (dot == -1) {
            firstName = name;
        } else {
            firstName = name.substring(0, dot);
        }
        StringBuffer parentNameBuffer = new StringBuffer(pkgMod != null ? pkgName : "");
        PyObject topMod = import_next(pkgMod, parentNameBuffer, firstName, name, fromlist);
        if (topMod == Py.None || topMod == null) {
            // Add None to sys.modules for submodule or subpackage names that aren't found, but
            // leave top-level entries out.  This allows them to be tried again if another
            // import attempt is made after they've been added to sys.path.
            if (topMod == null && pkgMod != null) {
                modules.__setitem__(parentNameBuffer.toString().intern(), Py.None);
            }
            parentNameBuffer = new StringBuffer("");
            // could throw ImportError
            topMod = import_first(firstName, parentNameBuffer, name, fromlist);
        }
        PyObject mod = topMod;
        if (dot != -1) {
            // could throw ImportError
            mod = import_logic(topMod, parentNameBuffer, name
                    .substring(dot + 1), name, fromlist);
        }
        if (top) {
            return topMod;
        }

        if (fromlist != null && fromlist != Py.None) {
            StringBuffer modNameBuffer = new StringBuffer(name);
            for (PyObject submodName : fromlist.asIterable()) {
                if (mod.__findattr__(submodName.toString()) != null
                    || submodName.toString().equals("*")) {
                    continue;
                }
                String fullName = modNameBuffer.toString() + "." + submodName.toString();
                import_next(mod, modNameBuffer, submodName.toString(), fullName, null);
            }
        }
        return mod;
    }

    /**
     * Import a module by name.
     *
     * @param name the name of the package to import
     * @param top if true, return the top module in the name, otherwise the last
     * @return an imported module (Java or Python)
     */
    public static PyObject importName(String name, boolean top) {
        return import_name(name, top, null, null, DEFAULT_LEVEL);
    }

    /**
     * Import a module by name. This is the default call for
     * __builtin__.__import__.
     *
     * @param name the name of the package to import
     * @param top if true, return the top module in the name, otherwise the last
     * @param modDict the __dict__ of an already imported module
     * @return an imported module (Java or Python)
     */
    public static PyObject importName(String name, boolean top,
            PyObject modDict, PyObject fromlist, int level) {
        importLock.lock();
        try {
            return import_name(name, top, modDict, fromlist, level);
        } finally {
            importLock.unlock();
        }
    }

    /**
     * Called from jython generated code when a statement like "import spam" is
     * executed.
     */
    public static PyObject importOne(String mod, PyFrame frame) {
        PyObject module = __builtin__.__import__(mod, frame.f_globals, frame
                .getLocals(), Py.None);
        return module;
    }

    /**
     * Called from jython generated code when a statement like "import spam as
     * foo" is executed.
     */
    public static PyObject importOneAs(String mod, PyFrame frame) {
        PyObject module = __builtin__.__import__(mod, frame.f_globals, frame
                .getLocals(), Py.None);
        int dot = mod.indexOf('.');
        while (dot != -1) {
            int dot2 = mod.indexOf('.', dot + 1);
            String name;
            if (dot2 == -1) {
                name = mod.substring(dot + 1);
            } else {
                name = mod.substring(dot + 1, dot2);
            }
            module = module.__getattr__(name);
            dot = dot2;
        }
        return module;
    }

    /**
     * replaced by importFrom with level param.  Kept for backwards compatibility.
     * @deprecated use importFrom with level param.
     */
    public static PyObject[] importFrom(String mod, String[] names,
            PyFrame frame) {
        return importFromAs(mod, names, null, frame, DEFAULT_LEVEL);
    }

    /**
     * Called from jython generated code when a statement like "from spam.eggs
     * import foo, bar" is executed.
     */
    public static PyObject[] importFrom(String mod, String[] names,
            PyFrame frame, int level) {
        return importFromAs(mod, names, null, frame, level);
    }

    /**
     * replaced by importFromAs with level param.  Kept for backwards compatibility.
     * @deprecated use importFromAs with level param.
     */
    public static PyObject[] importFromAs(String mod, String[] names,
            PyFrame frame) {
        return importFromAs(mod, names, null, frame, DEFAULT_LEVEL);
    }

    /**
     * Called from jython generated code when a statement like "from spam.eggs
     * import foo as spam" is executed.
     */
    public static PyObject[] importFromAs(String mod, String[] names,
            String[] asnames, PyFrame frame, int level) {
        PyObject[] pyNames = new PyObject[names.length];
        for (int i = 0; i < names.length; i++) {
            pyNames[i] = Py.newString(names[i]);
        }

        PyObject module = __builtin__.__import__(mod, frame.f_globals, frame.getLocals(),
                                                 new PyTuple(pyNames), level);
        PyObject[] submods = new PyObject[names.length];
        for (int i = 0; i < names.length; i++) {
            PyObject submod = module.__findattr__(names[i]);
            if (submod == null) {
                throw Py.ImportError("cannot import name " + names[i]);
            }
            submods[i] = submod;
        }
        return submods;
    }

    private static PyTuple all = null;

    private synchronized static PyTuple getStarArg() {
        if (all == null) {
            all = new PyTuple(Py.newString('*'));
        }
        return all;
    }

    /**
     * Called from jython generated code when a statement like "from spam.eggs
     * import *" is executed.
     */
    public static void importAll(String mod, PyFrame frame) {
        PyObject module = __builtin__.__import__(mod, frame.f_globals, frame
                .getLocals(), getStarArg());
        PyObject names;
        boolean filter = true;
        if (module instanceof PyJavaPackage) {
            names = ((PyJavaPackage) module).fillDir();
        } else {
            PyObject __all__ = module.__findattr__("__all__");
            if (__all__ != null) {
                names = __all__;
                filter = false;
            } else {
                names = module.__dir__();
            }
        }

        loadNames(names, module, frame.getLocals(), filter);
    }

    /**
     * From a module, load the attributes found in <code>names</code> into
     * locals.
     *
     * @param filter if true, if the name starts with an underscore '_' do not
     *            add it to locals
     * @param locals the namespace into which names will be loaded
     * @param names the names to load from the module
     * @param module the fully imported module
     */
    private static void loadNames(PyObject names, PyObject module,
            PyObject locals, boolean filter) {
        for (PyObject name : names.asIterable()) {
            String sname = ((PyString) name).internedString();
            if (filter && sname.startsWith("_")) {
                continue;
            } else {
                try {
                    PyObject value = module.__findattr__(sname);
                    if (value == null) {
                        PyObject nameObj = module.__findattr__("__name__");
                        if (nameObj != null) {
                            String submodName = nameObj.__str__().toString() + '.' + sname;
                            value = __builtin__.__import__(submodName, null, null,
                                                           nonEmptyFromlist);
                        }
                    }
                    locals.__setitem__(sname, value);
                } catch (Exception exc) {
                    continue;
                }
            }
        }
    }

    static PyObject reload(PyModule m) {
        String name = m.__getattr__("__name__").toString().intern();

        PyObject modules = Py.getSystemState().modules;
        PyModule nm = (PyModule) modules.__finditem__(name);

        if (nm == null || !nm.__getattr__("__name__").toString().equals(name)) {
            throw Py.ImportError("reload(): module " + name
                    + " not in sys.modules");
        }

        PyList path = Py.getSystemState().path;
        String modName = name;
        int dot = name.lastIndexOf('.');
        if (dot != -1) {
            String iname = name.substring(0, dot).intern();
            PyObject pkg = modules.__finditem__(iname);
            if (pkg == null) {
                throw Py.ImportError("reload(): parent not in sys.modules");
            }
            path = (PyList) pkg.__getattr__("__path__");
            name = name.substring(dot + 1, name.length()).intern();
        }

        nm.__setattr__("__name__", new PyString(modName));
        PyObject ret = find_module(name, modName, path);
        modules.__setitem__(modName, ret);
        return ret;
    }
}<|MERGE_RESOLUTION|>--- conflicted
+++ resolved
@@ -110,10 +110,6 @@
 
     public static byte[] readCode(String name, InputStream fp, boolean testing) {
         byte[] data = readBytes(fp);
-<<<<<<< HEAD
-
-=======
->>>>>>> a5057e41
         int api;
         try {
             APIReader ar = new APIReader(data);
