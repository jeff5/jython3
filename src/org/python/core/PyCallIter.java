package org.python.core;

public class PyCallIter extends PyIterator {

    private PyObject callable;

    private PyObject sentinel;

    public PyCallIter(PyObject callable, PyObject sentinel) {
        if (!callable.isCallable()) {
            throw Py.TypeError("iter(v, w): v must be callable");
        }
        this.callable = callable;
        this.sentinel = sentinel;
    }

    public PyObject __iternext__() {
        if (callable == null) {
            return null;
        }

        PyObject result;
        try {
            result = callable.__call__();
        } catch (PyException exc) {
            if (Py.matchException(exc, Py.StopIteration)) {
<<<<<<< HEAD
=======
                callable = null;
>>>>>>> f1c4ce43
                stopException = exc;
                return null;
            }
            throw exc;
        }
<<<<<<< HEAD
        if (val._eq(sentinel).__nonzero__()) {
            return null;
        }
        return val;
=======
        if (result._eq(sentinel).__nonzero__()) {
            callable = null;
            return null;
        }
        return result;
>>>>>>> f1c4ce43
    }
}<|MERGE_RESOLUTION|>--- conflicted
+++ resolved
@@ -24,26 +24,16 @@
             result = callable.__call__();
         } catch (PyException exc) {
             if (Py.matchException(exc, Py.StopIteration)) {
-<<<<<<< HEAD
-=======
                 callable = null;
->>>>>>> f1c4ce43
                 stopException = exc;
                 return null;
             }
             throw exc;
         }
-<<<<<<< HEAD
-        if (val._eq(sentinel).__nonzero__()) {
-            return null;
-        }
-        return val;
-=======
         if (result._eq(sentinel).__nonzero__()) {
             callable = null;
             return null;
         }
         return result;
->>>>>>> f1c4ce43
     }
 }