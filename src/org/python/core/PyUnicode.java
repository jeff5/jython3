--- conflicted
+++ resolved
@@ -32,12 +32,8 @@
     }
 
     public PyUnicode(PyType subtype, PyString pystring) {
-<<<<<<< HEAD
-        this(subtype, pystring.decode().toString());
-=======
         this(subtype, pystring instanceof PyUnicode ? pystring.string : pystring.decode()
                 .toString());
->>>>>>> 5fe29adf
     }
 
     public PyUnicode(char c) {
@@ -134,11 +130,7 @@
     public String unicode_toString() {
         return "u'" + encode_UnicodeEscape(string, false) + "'";
     }
-<<<<<<< HEAD
-
-=======
-    
->>>>>>> 5fe29adf
+    
     @ExposedMethod(type = MethodType.CMP)
     final int unicode___cmp__(PyObject other) {
         return str___cmp__(other);
